import os
import time
import linuxcnc

from qtpy.QtCore import QTimer, Signal

from qtpyvcp.utilities.logger import getLogger
from qtpyvcp.plugins import DataPlugin, DataChannel

from qtpyvcp.utilities.info import Info
from qtpyvcp.utilities.prefs import Prefs

INFO = Info()
PREFS = Prefs()

LOG = getLogger(__name__)
STAT = linuxcnc.stat()


class Status(DataPlugin):

    stat = STAT

    def __init__(self, cycle_time=100):
        super(Status, self).__init__()

        self.no_force_homing = INFO.noForceHoming()

        self.max_recent_files = PREFS.getPref("STATUS", "MAX_RECENT_FILES", 10, int)
        files = PREFS.getPref("STATUS", "RECENT_FILES", [], list)
        self.recent_files = [file for file in files if os.path.exists(file)]

        self.jog_increment = 0  # jog
        self.step_jog_increment = INFO.getIncrements()[0]
        self.jog_mode = True
        self.linear_jog_velocity = INFO.getJogVelocity()
        self.angular_jog_velocity = INFO.getJogVelocity()

        try:
            STAT.poll()
        except:
            pass

        excluded_items = ['axis', 'joint', 'spindle', 'poll', 'command', 'debug']

        self.old = {}
        # initialize data channels
        for item in dir(STAT):
            if item in self.channels:
                self.old[item] = getattr(STAT, item)
                self.channels[item].setValue(getattr(STAT, item))
            elif item not in excluded_items and not item.startswith('_'):
                self.old[item] = getattr(STAT, item)
                chan = DataChannel(doc=item)
                chan.setValue(getattr(STAT, item))
                self.channels[item] = chan
                setattr(self, item, chan)

        # add joint status channels
        self.joint = tuple(JointStatus(jnum) for jnum in range(9))
        for joint in self.joint:
            for chan, obj in joint.channels.items():
                self.channels['joint.{}.{}'.format(joint.jnum, chan)] = obj

        # add spindle status channels
        self.spindle = tuple(SpindleStatus(snum) for snum in range(8))
        for spindle in self.spindle:
            for chan, obj in spindle.channels.items():
                self.channels['spindle.{}.{}'.format(spindle.snum, chan)] = obj

        self.all_axes_homed.setValue(STAT.homed)
        self.homed.notify(self.all_axes_homed.setValue)

        # Set up the periodic update timer
        self.timer = QTimer()
        self._cycle_time = cycle_time
        self.timer.timeout.connect(self._periodic)

        self.on.settable = True
        self.task_state.notify(lambda ts:
                               self.on.setValue(ts == linuxcnc.STATE_ON))

    recent_files = DataChannel(doc='List of recently loaded files', settable=True, data=[])

    @DataChannel
    def on(self):
        """True if machine power is ON."""
        return STAT.task_state == linuxcnc.STATE_ON

    @DataChannel
    def file(self, chan):
        """Currently loaded file including path"""
        return chan.value or 'No file loaded'

    @file.setter
    def file(self, chan, fname):
        if STAT.interp_state == linuxcnc.INTERP_IDLE \
                and STAT.call_level == 0:
            chan.value = fname
            chan.signal.emit(fname)

    @DataChannel
    def state(self, chan):
        """Current command execution status

        1) Done
        2) Exec
        3) Error

        To return the string in a status label::

            status:state?string

        :returns: current command execution state
        :rtype: int, str
        """
        return STAT.state

    @state.tostring
    def state(self, chan):
        states = {0: "N/A",
                       linuxcnc.RCS_DONE: "Done",
                       linuxcnc.RCS_EXEC: "Exec",
                       linuxcnc.RCS_ERROR: "Error"}

        return states[STAT.state]

    @DataChannel
    def exec_state(self, chan):
        """Current task execution state

        1) Error
        2) Done
        3) Waiting for Motion
        4) Waiting for Motion Queue
        5) Waiting for Pause
        6) --
        7) Waiting for Motion and IO
        8) Waiting for Delay
        9) Waiting for system CMD
        10) Waiting for spindle orient

        To return the string in a status label::

            status:exec_state?string

        :returns: current task execution error
        :rtype: int, str
        """
        return STAT.exec_state

    @exec_state.tostring
    def exec_state(self, chan):
        exec_states = {0: "N/A",
                        linuxcnc.EXEC_ERROR: "Error",
                        linuxcnc.EXEC_DONE: "Done",
                        linuxcnc.EXEC_WAITING_FOR_MOTION: "Waiting for Motion",
                        linuxcnc.EXEC_WAITING_FOR_MOTION_QUEUE: "Waiting for Motion Queue",
                        linuxcnc.EXEC_WAITING_FOR_IO: "Waiting for Pause",
                        linuxcnc.EXEC_WAITING_FOR_MOTION_AND_IO: "Waiting for Motion and IO",
                        linuxcnc.EXEC_WAITING_FOR_DELAY: "Waiting for Delay",
                        linuxcnc.EXEC_WAITING_FOR_SYSTEM_CMD: "Waiting for system CMD",
                        linuxcnc.EXEC_WAITING_FOR_SPINDLE_ORIENTED: "Waiting for spindle orient"}

        return exec_states[STAT.exec_state]

    @DataChannel
    def interp_state(self, chan):
        """Current state of RS274NGC interpreter

        1) Idle
        2) Reading
        3) Paused
        4) Waiting

        To return the string in a status label::

            status:interp_state?string

        :returns: RS274 interpreter state
        :rtype: int, str
        """
        return STAT.interp_state

    @interp_state.tostring
    def interp_state(self, chan):
        interp_states = {0: "N/A",
                            linuxcnc.INTERP_IDLE: "Idle",
                            linuxcnc.INTERP_READING: "Reading",
                            linuxcnc.INTERP_PAUSED: "Paused",
                            linuxcnc.INTERP_WAITING: "Waiting"}

        return interp_states[STAT.interp_state]


    @DataChannel
    def interpreter_errcode(self, chan):
        """Current RS274NGC interpreter return code

        0) Ok
        1) Exit
        2) Finished
        3) Endfile
        4) File not open
        5) Error

        To return the string in a status label::

            status:interpreter_errcode?string

        :returns: interp error code
        :rtype: int, str
        """
        return STAT.interpreter_errcode

    @interpreter_errcode.tostring
    def interpreter_errcode(self, chan):
        interpreter_errcodes = {0: "Ok",
                                1: "Exit",
                                2: "Finished",
                                3: "Endfile",
                                4: "File not open",
                                5: "Error"}

        return interpreter_errcodes[STAT.interpreter_errcode]

    @DataChannel
    def task_state(self, chan, query=None):
        """Current status of task

        1) E-Stop
        2) Reset
        3) Off
        4) On

        To return the string in a status label::

            status:task_state?string

        :returns: current task state
        :rtype: int, str
        """
        return STAT.task_state

    @task_state.tostring
    def task_state(self, chan):
        task_states = {0: "N/A",
                       linuxcnc.STATE_ESTOP: "E-Stop",
                       linuxcnc.STATE_ESTOP_RESET: "Reset",
                       linuxcnc.STATE_ON: "On",
                       linuxcnc.STATE_OFF: "Off"}

        return task_states[STAT.task_state]

    @DataChannel
    def task_mode(self, chan):
        """Current task mode

        1) Manual
        2) Auto
        3) MDI

        To return the string in a status label::

            status:task_mode?string

        :returns: current task mode
        :rtype: int, str
        """
        return STAT.task_mode

    @task_mode.tostring
    def task_mode(self, chan):
        task_modes = {0: "N/A",
                       linuxcnc.MODE_MANUAL: "Manual",
                       linuxcnc.MODE_AUTO: "Auto",
                       linuxcnc.MODE_MDI: "MDI"}

        return task_modes[STAT.task_mode]

    @DataChannel
    def motion_mode(self, chan):
        """Current motion controller mode

        1) Free
        2) Coord
        3) Teleop

        To return the string in a status label::

            status:motion_mode?string

        :returns: current motion mode
        :rtype: int, str
        """
        return STAT.motion_mode

    @motion_mode.tostring
    def motion_mode(self, chan):
        modes = {0: "N/A",
                  linuxcnc.TRAJ_MODE_COORD: "Coord",
                  linuxcnc.TRAJ_MODE_FREE: "Free",
                  linuxcnc.TRAJ_MODE_TELEOP: "Teleop"}

        return modes[STAT.motion_mode]

    @DataChannel
    def motion_type(self, chan, query=None):
        """Motion type

        0) None
        1) Traverse
        2) Linear Feed
        3) Arc Feed
        4) Tool Change
        5) Probing
        6) Rotary Index

        To return the string in a status label::

            status:motion_type?string

        :returns:  current motion type
        :rtype: int, str
        """
        return STAT.motion_type

    @motion_type.tostring
    def motion_type(self, chan):
        motion_types = {0: "None",
                        linuxcnc.MOTION_TYPE_TRAVERSE: "Traverse",
                        linuxcnc.MOTION_TYPE_FEED: "Linear Feed",
                        linuxcnc.MOTION_TYPE_ARC: "Arc Feed",
                        linuxcnc.MOTION_TYPE_TOOLCHANGE: "Tool Change",
                        linuxcnc.MOTION_TYPE_PROBING: "Probing",
                        linuxcnc.MOTION_TYPE_INDEXROTARY: "Rotary Index"}

        return motion_types[STAT.motion_type]

<<<<<<< HEAD
    Status label syntax::

        status:tool_in_spindle

    """
=======
    @DataChannel
    def program_units(self, chan):
        """Program units
>>>>>>> 71c3997b

        Available as an integer, or in short or long string formats.

        1) in, Inches
        2) mm, Millimeters
        3) cm, Centimeters

        To return the string in a status label::

            status:program_units
            status:program_units?string
            status:program_units?string&format=long

<<<<<<< HEAD
    Each entry is a sequence of the following fields: id, xoffset, yoffset,
    zoffset, aoffset, boffset, coffset, uoffset, voffset, woffset, diameter,
    frontangle, backangle, orientation. The id and orientation are integers and
    the rest are floats.

    To return an item from the tool table you use the entry number and the
    field name, the following returns the first entry id number.
    ::

        str(ch[0][1].id)

    :returns: list of tool entries
    :rtype: tuple of tool_results
=======
        :returns: current program units
        :rtype: int, str
        """
        return STAT.program_units
>>>>>>> 71c3997b

    @program_units.tostring
    def program_units(self, chan, format='short'):
        if format == 'short':
            return ["N/A", "in", "mm", "cm"][STAT.program_units]
        else:
            return ["N/A", "Inches", "Millimeters", "Centimeters"][STAT.program_units]

    @DataChannel
    def linear_units(self, chan):
        """Machine linear units

        Available as float (units/mm), or in short or long string formats.

        To return the string in a status label::

            status:linear_units
            status:linear_units?string
            status:linear_units?string&format=long

        :returns: machine linear units
        :rtype: float, str
        """
        return STAT.linear_units

    @linear_units.tostring
    def linear_units(self, chan, format='short'):
        if format == 'short':
            return {0.0: "N/A", 1.0: "mm", 1 / 25.4: "in"}[STAT.linear_units]
        else:
            return {0.0: "N/A", 1.0: "Millimeters", 1 / 25.4: "Inches"}[STAT.linear_units]

    @DataChannel
    def gcodes(self, chan, fmt=None):
        """G-codes

        active G-codes for each modal group

        | syntax ``status:gcodes`` returns tuple of strings
        | syntax ``status:gcodes?raw`` returns tuple of integers
        | syntax ``status:gcodes?string`` returns str
        """
        if fmt == 'raw':
            return STAT.gcodes
        return chan.value

    @gcodes.tostring
    def gcodes(self, chan):
        return " ".join(chan.value)

    @gcodes.setter
    def gcodes(self, chan, gcodes):
        chan.value = tuple(["G%g" % (c/10.) for c in sorted(gcodes[1:]) if c != -1])
        chan.signal.emit(self.gcodes.value)

    @DataChannel
    def mcodes(self, chan, fmt=None):
        """M-codes

        active M-codes for each modal group

        | syntax ``status:mcodes`` returns tuple of strings
        | syntax ``status:mcodes?raw`` returns tuple of integers
        | syntax ``status:mcodes?string`` returns str
        """
        if fmt == 'raw':
            return STAT.mcodes
        return chan.value

    @mcodes.tostring
    def mcodes(self, chan):
        return " ".join(chan.value)

    @mcodes.setter
    def mcodes(self, chan, gcodes):
        chan.value = tuple(["M%g" % gcode for gcode in sorted(gcodes[1:]) if gcode != -1])
        chan.signal.emit(chan.value)

    @DataChannel
    def g5x_index(self, chan):
        """Current G5x work coord system

        | syntax ``status:g5x_index`` returns int
        | syntax ``status:g5x_index?string`` returns str
        """
        return STAT.g5x_index

    @g5x_index.tostring
    def g5x_index(self, chan):
        return ["G53", "G54", "G55", "G56", "G57", "G58",
                "G59", "G59.1", "G59.2", "G59.3"][STAT.g5x_index]

    @DataChannel
    def settings(self, chan, item=None):
        """Interpreter Settings

        Available Items:
            0) sequence_number
            1) feed
            2) speed

        :return: interpreter settings
        :rtype: tuple, int, float
        """
        if item is None:
            return STAT.settings
        return STAT.settings[{'sequence_number': 0, 'feed': 1, 'speed': 2}[item]]

    @DataChannel
    def homed(self, chan, anum=None):
        """Axis homed status

        If no axis number is specified returns a tuple of integers.
        If ``anum`` is specified returns True if the axis is homed, else False.

        Rules syntax::

            status:homed
            status:homed?anum=0

        Args:
         anum (int, optional) : the axis number to return the homed state of.

        :returns: axis homed states
        :rtype: tuple, bool

        """
        if anum is None:
            return STAT.homed
        return bool(STAT.homed[int(anum)])

    @DataChannel
    def all_axes_homed(self, chan):
        """All axes homed status

        True if all axes are homed or if [TRAJ]NO_FORCE_HOMING set in INI.

        :returns: all homed
        :rtype: bool
        """
        return chan.value

    @all_axes_homed.setter
    def all_axes_homed(self, chan, homed):
        if self.no_force_homing:
            chan.value = True
        else:
            for anum in INFO.AXIS_NUMBER_LIST:
                if homed[anum] is not 1:
                    chan.value = False
                    break
            else:
                chan.value = True
        chan.signal.emit(chan.value)

    # this is used by File "qtpyvcp/qtpyvcp/actions/program_actions.py",
    # line 83, in _run_ok elif not STATUS.allHomed():

    def allHomed(self):
        if self.no_force_homing:
            return True
        for jnum in range(STAT.joints):
            if not STAT.joint[jnum]['homed']:
                return False
        return True

    def initialise(self):
        """Start the periodic update timer."""
        LOG.debug("Starting periodic updates with %ims cycle time",
                  self._cycle_time)
        self.timer.start(self._cycle_time)

    def terminate(self):
        """Save persistent settings on terminate."""
        PREFS.setPref("STATUS", "RECENT_FILES", self.recent_files.value)
        PREFS.setPref("STATUS", "MAX_RECENT_FILES", self.max_recent_files)

    def _periodic(self):

        # s = time.time()

        try:
            STAT.poll()
        except Exception:
            LOG.warning("Status polling failed, is LinuxCNC running?", exc_info=True)
            self.timer.stop()
            return

        # status updates
        for item, old_val in self.old.iteritems():
            new_val = getattr(STAT, item)
            if new_val != old_val:
                self.old[item] = new_val
                self.channels[item].setValue(new_val)

        # joint status updates
        for joint in self.joint:
            joint._update()

        # spindle status updates
        for spindle in self.spindle:
            spindle._update()

        # print time.time() - s


class JointStatus(DataPlugin):
    def __init__(self, jnum):
        super(JointStatus, self).__init__()

        self.jnum = jnum
        self.jstat = STAT.joint[jnum]

        for key, value in self.jstat.items():
            chan = DataChannel(doc=key, data=value)
            self.channels[key] = chan
            setattr(self, key, chan)

    def _update(self):
        """Periodic joint item updates."""

        jstat = STAT.joint[self.jnum].items()
        changed_items = tuple(set(jstat) - set(self.jstat.items()))
        for item in changed_items:
            LOG.debug('JOINT_{0} {1}: {2}'.format(self.jnum, item[0], item[1]))
            self.channels[item[0]].setValue(item[1])

        self.jstat.update(jstat)


class SpindleStatus(DataPlugin):
    def __init__(self, snum):
        super(SpindleStatus, self).__init__()

        self.snum = snum
        self.sstat = STAT.spindle[snum]

        for key, value in self.sstat.items():
            chan = DataChannel(doc=key, data=value)
            self.channels[key] = chan
            setattr(self, key, chan)

    def _update(self):
        """Periodic spindle item updates."""

        sstat = STAT.spindle[self.snum].items()
        changed_items = tuple(set(sstat) - set(self.sstat.items()))
        for item in changed_items:
            LOG.debug('Spindle_{0} {1}: {2}'.format(self.snum, item[0], item[1]))
            self.channels[item[0]].setValue(item[1])

        self.sstat.update(sstat)<|MERGE_RESOLUTION|>--- conflicted
+++ resolved
@@ -337,17 +337,9 @@
 
         return motion_types[STAT.motion_type]
 
-<<<<<<< HEAD
-    Status label syntax::
-
-        status:tool_in_spindle
-
-    """
-=======
     @DataChannel
     def program_units(self, chan):
         """Program units
->>>>>>> 71c3997b
 
         Available as an integer, or in short or long string formats.
 
@@ -361,26 +353,10 @@
             status:program_units?string
             status:program_units?string&format=long
 
-<<<<<<< HEAD
-    Each entry is a sequence of the following fields: id, xoffset, yoffset,
-    zoffset, aoffset, boffset, coffset, uoffset, voffset, woffset, diameter,
-    frontangle, backangle, orientation. The id and orientation are integers and
-    the rest are floats.
-
-    To return an item from the tool table you use the entry number and the
-    field name, the following returns the first entry id number.
-    ::
-
-        str(ch[0][1].id)
-
-    :returns: list of tool entries
-    :rtype: tuple of tool_results
-=======
         :returns: current program units
         :rtype: int, str
         """
         return STAT.program_units
->>>>>>> 71c3997b
 
     @program_units.tostring
     def program_units(self, chan, format='short'):
