import os
import sys
import time
import importlib
from pkg_resources import iter_entry_points

from qtpy.QtWidgets import QApplication

import qtpyvcp
from qtpyvcp import hal
from qtpyvcp.utilities.logger import getLogger
from qtpyvcp.plugins import loadDataPlugins
from qtpyvcp.utilities.settings import addSetting
from qtpyvcp.widgets.dialogs.error_dialog import ErrorDialog, IGNORE_LIST

from qtpyvcp.utilities.info import Info

LOG = getLogger(__name__)
INFO = Info()

# Catch unhandled exceptions and display in dialog
def excepthook(exc_type, exc_msg, exc_tb):
    try:
        filename = os.path.split(exc_tb.tb_frame.f_code.co_filename)[1]
        lineno = exc_tb.tb_lineno
    except AttributeError:
        # AttributeError: 'NoneType' object has no attribute 'tb_frame'
        filename = 'unknown file'
        lineno = -1


    if len(IGNORE_LIST) > 0 and (str(exc_type), str(exc_msg), lineno) in IGNORE_LIST:
        LOG.debug('Ignoring unhandled exception in %s line %i', filename, lineno,
                     exc_info=(exc_type, exc_msg, exc_tb))
        return

    LOG.critical('Unhandled exception in %s line %i', filename, lineno,
                 exc_info=(exc_type, exc_msg, exc_tb))

    # if an exception occurs early on a qApp may not have been created yet,
    # so create one so the dialog will be able to run without errors.
    if QApplication.instance() is None:
        app = QApplication([])

    error_dialog = ErrorDialog(exc_info=(exc_type, exc_msg, exc_tb))
    error_dialog.exec_()

sys.excepthook = excepthook

def log_time(task, times=[time.time(), time.time()]):
    now = time.time()
    LOG.debug("yellow<Time:> {:.3f} (green<{:+.3f}>) - {}"
              .format(now - times[0], now - times[1], task))
    times[1] = now

log_time("in script")


def launch_application(opts, config):
    qtpyvcp.OPTIONS.update(opts)
    qtpyvcp.CONFIG.update(config)

    hal_comp = hal.component('qtpyvcp')

    LOG.debug('Loading data plugings')
    loadDataPlugins(config['data_plugins'])
    log_time('done loading data plugins')

    LOG.debug('Initializing app')
    app = _initialize_object_from_dict(config['application'])
    log_time('done initializing app')

    LOG.debug('Loading dialogs')
    loadDialogs(config['dialogs'])
    log_time('done loading dialogs')

    LOG.debug('Loading windows')
    loadWindows(config['windows'])
    log_time('done loading windows')

    LOG.debug('Initializing widgets')
    app.initialiseWidgets()
    log_time('done initializing widgets')

    hal_comp.ready()

    # load any post GUI hal file
    postgui_halfile = INFO.getPostguiHalfile()
    if postgui_halfile is not "":
        if not os.path.exists(postgui_halfile):
            raise IOError('The specified POSTGUI_HALFILE does not exist: %s' %
                          postgui_halfile)

        ini_path = INFO.INI_FILE

        LOG.info('Loading POSTGUI_HALFILE: %s', postgui_halfile)

        res = os.spawnvp(os.P_WAIT, "halcmd", ["halcmd", "-i", ini_path, "-f", postgui_halfile])

        if res:
            raise SystemExit("Failed to load POSTGUI_HALFILE with error: %s" % res)

    sys.exit(app.exec_())


def load_vcp(opts):

    vcp = opts.vcp
    if vcp is None:
        return

    vcp_path = os.path.realpath(os.path.join(os.getenv('OLDPWD', '~'), vcp))
    if os.path.exists(vcp_path):

        if os.path.isfile(vcp_path):
            directory, filename = os.path.split(vcp_path)
            name, ext = os.path.splitext(filename)

            if ext.lower() in ['.yaml', '.yml']:
                _load_vcp_from_yaml_file(vcp_path, opts)
                return

            elif ext.lower() == '.ui':
                _load_vcp_from_ui_file(vcp_path, opts)
                return

        elif os.path.isdir(vcp_path):
            LOG.info("VCP is a directory")
            # TODO: Load from a directory if it has a __main__.py entry point

    else:
        if _load_vcp_from_entry_point(vcp, opts):
            return

    LOG.error("Could not load the specified VCP, make sure that the name or"
              "file path is correct.")


def _load_vcp_from_yaml_file(yaml_file, opts):
    LOG.info("Loading VCP from YAML file: yellow<{}>".format(yaml_file))
    from qtpyvcp.utilities.config_loader import load_config_files
    cfg_files = [opts.config_file or '']
    cfg_files.extend(os.getenv('VCP_CONFIG_FILES', '').split(':'))
    cfg_files.append(yaml_file)
    cfg_files.append(qtpyvcp.DEFAULT_CONFIG_FILE)
    config = load_config_files(*cfg_files)
    # add the YAML file dir to path so can import relative modules
    sys.path.insert(0, os.path.dirname(os.path.dirname(yaml_file)))
    launch_application(opts, config)


def _load_vcp_from_ui_file(ui_file, opts):
    LOG.info("Loading VCP from UI file: yellow<{}>".format(ui_file))
    from qtpyvcp.utilities.config_loader import load_config_files
    cfg_files = [opts.config_file or '']
    cfg_files.extend(os.getenv('VCP_CONFIG_FILES', '').split(':'))
    cfg_files.append(qtpyvcp.DEFAULT_CONFIG_FILE)
    config = load_config_files(*cfg_files)
    kwargs = config['windows']['mainwindow'].get('kwargs', {})
    kwargs.update({'ui_file': ui_file})
    config['windows']['mainwindow']['kwargs'] = kwargs
    launch_application(opts, config)


def _load_vcp_from_entry_point(vcp_name, opts):
    entry_points = {}
    for entry_point in iter_entry_points(group='qtpyvcp.example_vcp'):
        entry_points[entry_point.name] = entry_point
    for entry_point in iter_entry_points(group='qtpyvcp.test_vcp'):
        entry_points[entry_point.name] = entry_point
    for entry_point in iter_entry_points(group='qtpyvcp.vcp'):
        entry_points[entry_point.name] = entry_point

    try:
        vcp = entry_points[vcp_name.lower()].load()
<<<<<<< HEAD
    except:
        return False

    LOG.info("Loading VCP from entry point: {}".format(vcp_name))
    vcp.main(opts)
    return True
=======
    except KeyError:
        LOG.exception("Failed to find entry point: {}".format(vcp_name))
    except Exception as e:
        LOG.debug(e)
        LOG.exception("Failed to load entry point: {}".format(vcp_name))
    else:
        vcp.main(opts)
>>>>>>> b832d574


def _get_object_by_referance(object_ref):
    modname, sep, attrname = object_ref.partition(':')
    try:
        return getattr(importlib.import_module(modname), attrname)
    except Exception:
        LOG.critical("Failed to get object by reference: {}".format(object_ref))
        raise


def _initialize_object_from_dict(object_dict, parent=None):
    """Initialize a python object from dict."""
    provider = object_dict['provider']
    args = object_dict.get('args') or []
    kwargs = object_dict.get('kwargs') or {}

    obj = _get_object_by_referance(provider)

    if parent is not None:
        kwargs.update({'parent': parent})

    return obj(*args, **kwargs)


def loadWindows(windows):
    for window_id, window_dict in windows.items():

        window = _initialize_object_from_dict(window_dict)
        qtpyvcp.WINDOWS[window_id] = window

        # show the window by default
        if window_dict.get('show', True):
            window.show()


def loadDialogs(dialogs):
    for dialogs_id, dialogs_dict in dialogs.items():

        inst = _initialize_object_from_dict(dialogs_dict)
        qtpyvcp.DIALOGS[dialogs_id] = inst<|MERGE_RESOLUTION|>--- conflicted
+++ resolved
@@ -173,14 +173,6 @@
 
     try:
         vcp = entry_points[vcp_name.lower()].load()
-<<<<<<< HEAD
-    except:
-        return False
-
-    LOG.info("Loading VCP from entry point: {}".format(vcp_name))
-    vcp.main(opts)
-    return True
-=======
     except KeyError:
         LOG.exception("Failed to find entry point: {}".format(vcp_name))
     except Exception as e:
@@ -188,7 +180,10 @@
         LOG.exception("Failed to load entry point: {}".format(vcp_name))
     else:
         vcp.main(opts)
->>>>>>> b832d574
+
+    LOG.info("Loading VCP from entry point: {}".format(vcp_name))
+    vcp.main(opts)
+    return True
 
 
 def _get_object_by_referance(object_ref):
