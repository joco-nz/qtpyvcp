from collections import defaultdict

import vtk

<<<<<<< HEAD
from qtpy.QtCore import Property, Signal, Slot
=======
from vtk.util.colors import tomato, yellow, mint

>>>>>>> 9cae1ec6
from qtpy.QtWidgets import QWidget, QVBoxLayout

from vtk.qt.QVTKRenderWindowInteractor import QVTKRenderWindowInteractor

from qtpyvcp.plugins import getPlugin
from qtpyvcp.widgets import VCPWidget

from vtk_cannon import VTKCanon

STATUS = getPlugin('status')


class VTKWidget(QWidget, VCPWidget):

    def __init__(self, parent=None):
        super(VTKWidget, self).__init__(parent)

        self.parent = parent
        self.status = STATUS

        self.axis = self.status.stat.axis

        self.gr = VTKCanon()

        self.vertical_layout = QVBoxLayout()
        self.vtkWidget = QVTKRenderWindowInteractor()
        self.vertical_layout.addWidget(self.vtkWidget)

        self.nav_style = vtk.vtkInteractorStyleTrackballCamera()

        self.renderer = vtk.vtkRenderer()
        self.vtkWidget.GetRenderWindow().AddRenderer(self.renderer)
        self.vtkWidget.SetInteractorStyle(self.nav_style)
        self.interactor = self.vtkWidget.GetRenderWindow().GetInteractor()

        self.machine = Machine(self.axis)
        self.machine_actor = self.machine.get_actor()
        self.machine_actor.SetCamera(self.renderer.GetActiveCamera())

        self.axes = Axes()
        self.axes_actor = self.axes.get_actor()

        self.path_cache = PathCache()
        self.path_cache_actor = self.path_cache.get_actor()

        self.tool = Tool()
        self.tool_actor = self.tool.get_actor()

        self.path_actors = list()

        self.renderer.SetBackground(0.36, 0.36, 0.36)

        self.renderer.AddActor(self.tool_actor)
        self.renderer.AddActor(self.machine_actor)
        self.renderer.AddActor(self.axes_actor)
        self.renderer.AddActor(self.path_cache_actor)

        self.renderer.ResetCamera()

        self.setLayout(self.vertical_layout)

        self.interactor.Initialize()
        self.interactor.Start()

        self.status.file.notify(self.load_program)
        self.status.position.notify(self.move_tool)
        self.status.g5x_offset.notify(self.reload_program)
        self.status.g92_offset.notify(self.reload_program)
        self.status.tool_offset.notify(self.reload_program)

        self.line = None
        self._last_filename = str()

    @Slot()
    def reload_program(self, *args, **kwargs):
        print("RELOAD")
        self.load_program(self._last_filename)

    def load_program(self, fname=None):
        print("LOAD")
        for path_actor in self.path_actors:
            self.renderer.RemoveActor(path_actor)

        if fname:
            self._last_filename = fname
        else:
            fname = self._last_filename

        self.gr.load(fname)

        path = Path(self.gr, self.renderer)
        self.path_actors = path.get_actors()

        for path_actor in self.path_actors:
            self.renderer.AddActor(path_actor)

        self.update_render()

    def move_tool(self, position):
        self.tool_actor.SetPosition(position[:3])
        self.path_cache.add_line_point(position[:3])
        self.update_render()

    def update_render(self):
        self.vtkWidget.GetRenderWindow().Render()

    @Slot()
    def setViewP(self):
        print('p')

    @Slot()
    def setViewX(self):
        print('x')

    @Slot()
    def setViewY(self):
        print('y')

    @Slot()
    def setViewZ(self):
        print('z')

    @Slot()
    def setViewZ2(self):
        print('z2')

    @Slot()
    def clearLivePlot(self):
        print('clear live plot')

    @Slot()
    def zoomIn(self):
        print('zoom in')

    @Slot()
    def zoomOut(self):
        print('zoom out')

    @Slot(bool)
    def alphaBlend(self, alpha):
        print('alpha blend')

    @Slot(bool)
    def showGrid(self, grid):
        print('show grid')

    @Slot(bool)
    def hideProgramBounds(self, bounds):
        print('show program bounds {}'.format(bounds))

    @Slot(bool)
    def hideMachineBounds(self, bounds):
        print('show machine bounds {}'.format(bounds))

    # @Slot(str) Fixme check for the correct data type
    def setdro(self, state):
        print('set dro')


class Path:
    def __init__(self, gr, renderer):
        self.gr = gr

        feed_lines = len(self.gr.canon.feed)
        traverse_lines = len(self.gr.canon.traverse)
        arcfeed_lines = len(self.gr.canon.arcfeed)

        total_lines = feed_lines + traverse_lines + arcfeed_lines

        line = PathLine(total_lines)

        path = dict()

        for traverse in self.gr.canon.traverse:
            seq = traverse[0]
            line_type = "straight_feed"
            cords = traverse[1][:3]

            path[seq] = [cords, line_type]

        for feed in self.gr.canon.feed:
            seq = feed[0]
            line_type = "traverse"
            cords = feed[1][:3]

            path[seq] = [cords, line_type]

        arc_segments = defaultdict(list)

        for index, arc in enumerate(self.gr.canon.arcfeed):
            seq = arc[0]
            line_type = "arc_feed"
            cords = arc[1][:3]
            arc_segments[seq].append((seq, [cords, line_type]))

        for point_data in path.items():
            line.add_line_point(point_data)

        for line_no, arc in arc_segments.items():
            for segment in arc:
                line.add_line_point(segment)

        line.draw_path_line()

        self.path_actor = line.get_actor()

        self.path_boundaries = PathBoundaries(renderer, self.path_actor)
        self.path_boundaries_actor = self.path_boundaries.get_actor()

    def get_actors(self):
        return [self.path_actor, self.path_boundaries_actor]


class PathLine:
    def __init__(self, points):

        self.num_points = points

        self.points = vtk.vtkPoints()
        self.lines = vtk.vtkCellArray()

        self.line_type = list()

        self.lines_poligon_data = vtk.vtkPolyData()
        self.polygon_mapper = vtk.vtkPolyDataMapper()
        self.actor = vtk.vtkActor()

    def add_line_point(self, point):
        data = point[1][0]
        line_type = point[1][1]
        self.line_type.append(line_type)
        self.points.InsertNextPoint(data)

    def draw_path_line(self):
        namedColors = vtk.vtkNamedColors()

        # Create a vtkUnsignedCharArray container and store the colors in it
        colors = vtk.vtkUnsignedCharArray()
        colors.SetNumberOfComponents(3)

        for index in range(0, self.num_points - 1):

            line_type = self.line_type[index]

            if line_type == "traverse" or line_type == "arc_feed":
                colors.InsertNextTypedTuple(namedColors.GetColor3ub("mint"))
            elif line_type == "straight_feed":
                colors.InsertNextTypedTuple(namedColors.GetColor3ub("tomato"))

            line = vtk.vtkLine()
            line.GetPointIds().SetId(0, index)  # the second 0 is the index of the Origin in linesPolyData's points
            line.GetPointIds().SetId(1, index + 1)  # the second 1 is the index of P0 in linesPolyData's points
            self.lines.InsertNextCell(line)

        self.lines_poligon_data.SetPoints(self.points)
        self.lines_poligon_data.SetLines(self.lines)

        self.lines_poligon_data.GetCellData().SetScalars(colors)

        self.polygon_mapper.SetInputData(self.lines_poligon_data)
        self.polygon_mapper.Update()

        self.actor.SetMapper(self.polygon_mapper)

    def get_actor(self):
        return self.actor


class PathBoundaries:
    def __init__(self, renderer, path_actor):
        self.path_actor = path_actor

        cube_axes_actor = vtk.vtkCubeAxesActor()

        cube_axes_actor.SetBounds(self.path_actor.GetBounds())

        cube_axes_actor.SetCamera(renderer.GetActiveCamera())

        cube_axes_actor.SetXLabelFormat("%6.3f")
        cube_axes_actor.SetYLabelFormat("%6.3f")
        cube_axes_actor.SetZLabelFormat("%6.3f")

        cube_axes_actor.SetFlyModeToStaticEdges()

        cube_axes_actor.GetTitleTextProperty(0).SetColor(1.0, 0.0, 0.0)
        cube_axes_actor.GetLabelTextProperty(0).SetColor(1.0, 0.0, 0.0)

        cube_axes_actor.GetTitleTextProperty(1).SetColor(0.0, 1.0, 0.0)
        cube_axes_actor.GetLabelTextProperty(1).SetColor(0.0, 1.0, 0.0)

        cube_axes_actor.GetTitleTextProperty(2).SetColor(0.0, 0.0, 1.0)
        cube_axes_actor.GetLabelTextProperty(2).SetColor(0.0, 0.0, 1.0)

        cube_axes_actor.XAxisLabelVisibilityOff()
        cube_axes_actor.YAxisLabelVisibilityOff()
        cube_axes_actor.ZAxisLabelVisibilityOff()

        # cube_axes_actor.XAxisMinorTickVisibilityOff()
        # cube_axes_actor.YAxisMinorTickVisibilityOff()
        # cube_axes_actor.ZAxisMinorTickVisibilityOff()

        cube_axes_actor.XAxisTickVisibilityOff()
        cube_axes_actor.YAxisTickVisibilityOff()
        cube_axes_actor.ZAxisTickVisibilityOff()

        self.actor = cube_axes_actor

    def get_actor(self):
        return self.actor


class PathCache:
    def __init__(self):
        self.num_points = 2

        self.points = vtk.vtkPoints()
        self.lines = vtk.vtkCellArray()

        self.lines_poligon_data = vtk.vtkPolyData()
        self.polygon_mapper = vtk.vtkPolyDataMapper()
        self.actor = vtk.vtkActor()
        self.actor.GetProperty().SetColor(yellow)

    def add_line_point(self, point):
        self.points.InsertNextPoint(point)

        for index in range(0, self.num_points - 1):

            line = vtk.vtkLine()
            self.lines.InsertNextCell(line)

        self.lines_poligon_data.SetPoints(self.points)
        self.lines_poligon_data.SetLines(self.lines)

        self.polygon_mapper.SetInputData(self.lines_poligon_data)
        self.polygon_mapper.Update()

        self.actor.SetMapper(self.polygon_mapper)

    def get_actor(self):
        return self.actor


class Grid:
    def __init__(self):
        x = [
            -1.22396, -1.17188, -1.11979, -1.06771, -1.01562, -0.963542,
            -0.911458, -0.859375, -0.807292, -0.755208, -0.703125, -0.651042,
            -0.598958, -0.546875, -0.494792, -0.442708, -0.390625, -0.338542,
            -0.286458, -0.234375, -0.182292, -0.130209, -0.078125, -0.026042,
            0.0260415, 0.078125, 0.130208, 0.182291, 0.234375, 0.286458,
            0.338542, 0.390625, 0.442708, 0.494792, 0.546875, 0.598958,
            0.651042, 0.703125, 0.755208, 0.807292, 0.859375, 0.911458,
            0.963542, 1.01562, 1.06771, 1.11979, 1.17188]

        y = [
            -1.25, -1.17188, -1.09375, -1.01562, -0.9375, -0.859375,
            -0.78125, -0.703125, -0.625, -0.546875, -0.46875, -0.390625,
            -0.3125, -0.234375, -0.15625, -0.078125, 0, 0.078125,
            0.15625, 0.234375, 0.3125, 0.390625, 0.46875, 0.546875,
            0.625, 0.703125, 0.78125, 0.859375, 0.9375, 1.01562,
            1.09375, 1.17188, 1.25]

        z = [
            0, 0.1, 0.2, 0.3, 0.4, 0.5,
            0.6, 0.7, 0.75, 0.8, 0.9, 1,
            1.1, 1.2, 1.3, 1.4, 1.5, 1.6,
            1.7, 1.75, 1.8, 1.9, 2, 2.1,
            2.2, 2.3, 2.4, 2.5, 2.6, 2.7,
            2.75, 2.8, 2.9, 3, 3.1, 3.2,
            3.3, 3.4, 3.5, 3.6, 3.7, 3.75,
            3.8, 3.9]

        # Create a rectilinear grid by defining three arrays specifying the
        # coordinates in the x-y-z directions.
        xCoords = vtk.vtkFloatArray()
        for i in x:
            xCoords.InsertNextValue(i)

        yCoords = vtk.vtkFloatArray()
        for i in y:
            yCoords.InsertNextValue(i)

        zCoords = vtk.vtkFloatArray()
        for i in z:
            zCoords.InsertNextValue(i)

        # The coordinates are assigned to the rectilinear grid. Make sure that
        # the number of values in each of the XCoordinates, YCoordinates,
        # and ZCoordinates is equal to what is defined in SetDimensions().
        #
        rgrid = vtk.vtkRectilinearGrid()
        rgrid.SetDimensions(len(x), len(y), len(z))
        rgrid.SetXCoordinates(xCoords)
        rgrid.SetYCoordinates(yCoords)
        rgrid.SetZCoordinates(zCoords)

        # Extract a plane from the grid to see what we've got.
        plane = vtk.vtkRectilinearGridGeometryFilter()
        plane.SetInputData(rgrid)
        plane.SetExtent(0, 46, 16, 16, 0, 43)

        rgridMapper = vtk.vtkPolyDataMapper()
        rgridMapper.SetInputConnection(plane.GetOutputPort())

        self.wire_actor = vtk.vtkActor()
        self.wire_actor.SetMapper(rgridMapper)
        self.wire_actor.GetProperty().SetRepresentationToWireframe()
        self.wire_actor.GetProperty().SetColor(0, 0, 0)

    def get_actor(self):
        return self.wire_actor


class Machine:
    def __init__(self, axis):
        cube_axes_actor = vtk.vtkCubeAxesActor()

        x_max = axis[0]["max_position_limit"]
        x_min = axis[0]["min_position_limit"]
        y_max = axis[1]["max_position_limit"]
        y_min = axis[1]["min_position_limit"]

        z_max = axis[2]["max_position_limit"]
        z_min = axis[2]["min_position_limit"]

        cube_axes_actor.SetBounds(x_min, x_max, y_min, y_max, z_min, z_max)

        cube_axes_actor.SetXLabelFormat("%6.3f")
        cube_axes_actor.SetYLabelFormat("%6.3f")
        cube_axes_actor.SetZLabelFormat("%6.3f")

        cube_axes_actor.SetFlyModeToStaticEdges()

        cube_axes_actor.GetTitleTextProperty(0).SetColor(1.0, 0.0, 0.0)
        cube_axes_actor.GetLabelTextProperty(0).SetColor(1.0, 0.0, 0.0)

        cube_axes_actor.GetTitleTextProperty(1).SetColor(0.0, 1.0, 0.0)
        cube_axes_actor.GetLabelTextProperty(1).SetColor(0.0, 1.0, 0.0)

        cube_axes_actor.GetTitleTextProperty(2).SetColor(0.0, 0.0, 1.0)
        cube_axes_actor.GetLabelTextProperty(2).SetColor(0.0, 0.0, 1.0)

        # cube_axes_actor.XAxisMinorTickVisibilityOff()
        # cube_axes_actor.YAxisMinorTickVisibilityOff()
        # cube_axes_actor.ZAxisMinorTickVisibilityOff()

        cube_axes_actor.XAxisTickVisibilityOff()
        cube_axes_actor.YAxisTickVisibilityOff()
        cube_axes_actor.ZAxisTickVisibilityOff()

        cube_axes_actor.XAxisLabelVisibilityOff()
        cube_axes_actor.YAxisLabelVisibilityOff()
        cube_axes_actor.ZAxisLabelVisibilityOff()

        # cube_axes_actor.SetXUnits("mm")  # Todo machine units here
        # cube_axes_actor.SetYUnits("mm")
        # cube_axes_actor.SetZUnits("mm")

        self.actor = cube_axes_actor

    def get_actor(self):
        return self.actor


class Axes:
    def __init__(self):
        transform = vtk.vtkTransform()
        transform.Translate(0.0, 0.0, 0.0)  # Z up

        self.actor = vtk.vtkAxesActor()
        self.actor.SetUserTransform(transform)

        self.actor.AxisLabelsOff()
        self.actor.SetShaftType(vtk.vtkAxesActor.CYLINDER_SHAFT)

    def get_actor(self):
        return self.actor


class Tool:
    def __init__(self):
        self.height = 1.0

        # Create source
        source = vtk.vtkConeSource()
        source.SetResolution(128)
        source.SetHeight(self.height)
        source.SetCenter(-self.height / 2, 0, 0)
        source.SetRadius(0.5)

        transform = vtk.vtkTransform()
        transform.RotateWXYZ(90, 0, 1, 0)
        transform_filter = vtk.vtkTransformPolyDataFilter()
        transform_filter.SetTransform(transform)
        transform_filter.SetInputConnection(source.GetOutputPort())
        transform_filter.Update()

        # Create a mapper
        mapper = vtk.vtkPolyDataMapper()
        mapper.SetInputConnection(transform_filter.GetOutputPort())

        # Create an actor
        self.actor = vtk.vtkActor()
        self.actor.SetMapper(mapper)

    def get_actor(self):
        return self.actor


class CoordinateWidget:
    def __init__(self, interactor):
        colors = vtk.vtkNamedColors()

        axes = vtk.vtkAxesActor()

        widget = vtk.vtkOrientationMarkerWidget()
        rgba = [0] * 4
        colors.GetColor("Carrot", rgba)
        widget.SetOutlineColor(rgba[0], rgba[1], rgba[2])
        widget.SetOrientationMarker(axes)
        widget.SetInteractor(interactor)
        widget.SetViewport(0.0, 0.0, 0.4, 0.4)
        widget.SetEnabled(1)
        widget.InteractiveOn()<|MERGE_RESOLUTION|>--- conflicted
+++ resolved
@@ -2,12 +2,9 @@
 
 import vtk
 
-<<<<<<< HEAD
 from qtpy.QtCore import Property, Signal, Slot
-=======
 from vtk.util.colors import tomato, yellow, mint
 
->>>>>>> 9cae1ec6
 from qtpy.QtWidgets import QWidget, QVBoxLayout
 
 from vtk.qt.QVTKRenderWindowInteractor import QVTKRenderWindowInteractor
