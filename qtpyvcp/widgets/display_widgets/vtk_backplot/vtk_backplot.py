--- conflicted
+++ resolved
@@ -481,120 +481,7 @@
     def enableProgramTicks(self, enable):
         self._enableProgramTicks = enable
 
-<<<<<<< HEAD
-=======
-class Path:
-    def __init__(self, gr, renderer):
-        self.gr = gr
-
-        feed_lines = len(self.gr.canon.feed)
-        traverse_lines = len(self.gr.canon.traverse)
-        arcfeed_lines = len(self.gr.canon.arcfeed)
-
-        total_lines = feed_lines + traverse_lines + arcfeed_lines
-
-        line = PathLine(total_lines)
-
-        path = dict()
-
-        for traverse in self.gr.canon.traverse:
-            seq = traverse[0]
-            line_type = "straight_feed"
-            cords = traverse[1][:3]
-
-            path[seq] = [cords, line_type]
-
-        for feed in self.gr.canon.feed:
-            seq = feed[0]
-            line_type = "traverse"
-            cords = feed[1][:3]
-
-            path[seq] = [cords, line_type]
-
-        arc_segments = defaultdict(list)
-
-        for index, arc in enumerate(self.gr.canon.arcfeed):
-            seq = arc[0]
-            line_type = "arc_feed"
-            cords = arc[1][:3]
-            arc_segments[seq].append((seq, [cords, line_type]))
-
-        for point_data in path.items():
-            line.add_line_point(point_data)
-
-        for line_no, arc in arc_segments.items():
-            for segment in arc:
-                line.add_line_point(segment)
-
-        line.draw_path_line()
-
-        self.path_actor = line.get_actor()
-
-        self.path_boundaries = PathBoundaries(renderer, self.path_actor)
-        self.path_boundaries_actor = self.path_boundaries.get_actor()
-
-    def get_actors(self):
-        return [self.path_actor, self.path_boundaries_actor]
-
-
-class PathLine:
-    def __init__(self, points):
-
-        self.num_points = points
-
-        self.points = vtk.vtkPoints()
-        self.lines = vtk.vtkCellArray()
-
-        self.line_type = list()
-
-        self.lines_poligon_data = vtk.vtkPolyData()
-        self.polygon_mapper = vtk.vtkPolyDataMapper()
-        self.actor = vtk.vtkActor()
-
-    def add_line_point(self, point):
-        data = point[1][0]
-        line_type = point[1][1]
-        self.line_type.append(line_type)
-        self.points.InsertNextPoint(data)
-
-    def draw_path_line(self):
-        namedColors = vtk.vtkNamedColors()
-
-        # Create a vtkUnsignedCharArray container and store the colors in it
-        colors = vtk.vtkUnsignedCharArray()
-        colors.SetNumberOfComponents(3)
-
-        for index in range(0, self.num_points - 1):
-
-            line_type = self.line_type[index]
-
-            if line_type == "traverse" or line_type == "arc_feed":
-                colors.InsertNextTypedTuple(namedColors.GetColor3ub("mint"))
-            elif line_type == "straight_feed":
-                colors.InsertNextTypedTuple(namedColors.GetColor3ub("tomato"))
-
-            line = vtk.vtkLine()
-            # the second 0 is the index of the Origin in linesPolyData's points
-            line.GetPointIds().SetId(0, index)
-            # the second 1 is the index of P0 in linesPolyData's points
-            line.GetPointIds().SetId(1, index + 1)
-            self.lines.InsertNextCell(line)
-
-        self.lines_poligon_data.SetPoints(self.points)
-        self.lines_poligon_data.SetLines(self.lines)
-
-        self.lines_poligon_data.GetCellData().SetScalars(colors)
-
-        self.polygon_mapper.SetInputData(self.lines_poligon_data)
-        self.polygon_mapper.Update()
-
-        self.actor.SetMapper(self.polygon_mapper)
-
-    def get_actor(self):
-        return self.actor
-
-
->>>>>>> 1acae2da
+
 class PathBoundaries:
     def __init__(self, renderer, path_actor):
         self.path_actor = path_actor
@@ -829,6 +716,7 @@
     def get_actor(self):
         return self.actor
 
+
 class Axes:
     def __init__(self):
         transform = vtk.vtkTransform()
