import os
from math import cos, sin, radians

from operator import add
from collections import OrderedDict

import linuxcnc
from random import choice

from qtpy.QtCore import Property, Signal, Slot, QTimer
from qtpy.QtGui import QColor

import vtk

# Fix poligons not drawing correctly on some GPU
# https://stackoverflow.com/questions/51357630/vtk-rendering-not-working-as-expected-inside-pyqt?rq=1

import vtk.qt

vtk.qt.QVTKRWIBase = "QGLWidget"

# Fix end

from vtk.util.colors import tomato, yellow, mint
from vtk.qt.QVTKRenderWindowInteractor import QVTKRenderWindowInteractor

from qtpyvcp.plugins import getPlugin
from qtpyvcp.widgets import VCPWidget
from qtpyvcp.utilities import logger
from qtpyvcp.utilities.info import Info
from qtpyvcp.utilities.settings import getSetting, connectSetting

from qtpyvcp.widgets.display_widgets.vtk_backplot.base_canon import StatCanon
from qtpyvcp.widgets.display_widgets.vtk_backplot.base_backplot import BaseBackPlot

INFO = Info()

LOG = logger.getLogger(__name__)
STATUS = getPlugin('status')
TOOLTABLE = getPlugin('tooltable')
OFFSETTABLE = getPlugin('offsettable')
IN_DESIGNER = os.getenv('DESIGNER', False)
INIFILE = linuxcnc.ini(os.getenv("INI_FILE_NAME"))
MACHINE_UNITS = 2 if INFO.getIsMachineMetric() else 1
LATHE = bool(INIFILE.find("DISPLAY", "LATHE"))

COLOR_MAP = {
    'traverse': (188, 252, 201, 75),
    'arcfeed': (255, 255, 255, 128),
    'feed': (255, 255, 255, 128),
    'dwell': (100, 100, 100, 255),
    'user': (100, 100, 100, 255),
}

TOOL_COLOR_MAP = (
    (255, 0, 0, 255),
    (0, 255, 0, 255),
    (0, 0, 255, 255),
    (255, 255, 0, 255),
    (0, 255, 255, 255),
    (255, 0, 255, 255),
)


class PathActor(vtk.vtkActor):
    def __init__(self):
        super(PathActor, self).__init__()
        self.origin_index = None
        self.origin_cords = None
        self.units = MACHINE_UNITS
        self.lathe = LATHE

        if self.units == 2:
            self.length = 2.5
        else:
            self.length = 0.25

        self.axes = Axes()
        self.axes_actor = self.axes.get_actor()
        if self.lathe is True:
            self.axes_actor.SetTotalLength(self.length, 0, self.length)
        else:
            self.axes_actor.SetTotalLength(self.length, self.length, self.length)

        # Create a vtkUnsignedCharArray container and store the colors in it
        self.colors = vtk.vtkUnsignedCharArray()
        self.colors.SetNumberOfComponents(4)

        self.points = vtk.vtkPoints()
        self.lines = vtk.vtkCellArray()

        self.poly_data = vtk.vtkPolyData()
        self.data_mapper = vtk.vtkPolyDataMapper()

    def set_origin_index(self, index):
        self.origin_index = index

    def get_origin_index(self):
        return self.origin_index

    def set_orgin_coords(self, *cords):
        self.origin_cords = cords

    def get_origin_coords(self):
        return self.origin_cords

    def get_axes(self):
        return self.axes_actor


class VTKCanon(StatCanon):
    def __init__(self, colors=COLOR_MAP, *args, **kwargs):
        super(VTKCanon, self).__init__(*args, **kwargs)

        self.units = MACHINE_UNITS

        self.index_map = dict()

        self.index_map[1] = 540
        self.index_map[2] = 550
        self.index_map[3] = 560
        self.index_map[4] = 570
        self.index_map[5] = 580
        self.index_map[6] = 590
        self.index_map[7] = 591
        self.index_map[8] = 592
        self.index_map[9] = 593

        self.path_colors = colors
        self.path_actors = OrderedDict()
        self.path_points = OrderedDict()
        self.tool_path_color = None
        self.prev_tool_path_color = None

        origin = 540

        self.path_actors[origin] = PathActor()
        self.path_points[origin] = list()

        self.origin = origin
        self.previous_origin = origin

        self.ignore_next = False  # hacky way to ignore the second point next to a offset change

        self.multitool_colors = True


    def change_tool(self, pocket):
        super(VTKCanon, self).change_tool(pocket)

        if self.multitool_colors is True:
            self.tool_path_color = choice(TOOL_COLOR_MAP)

            while self.tool_path_color == self.prev_tool_path_color:
                self.tool_path_color = choice(TOOL_COLOR_MAP)

            self.prev_tool_path_color = self.tool_path_color
        else:
            self.tool_path_color = False

        LOG.debug("TOOL CHANGE {} color {}".format(pocket, self.tool_path_color))

    def comment(self, comment):
        LOG.debug("G-code Comment: %s", comment)
        items = comment.lower().split(',', 1)
        if len(items) > 0 and items[0] in ['axis', 'backplot']:
            cmd = items[1].strip()
            if cmd == "hide":
                self.suppress += 1
            elif cmd == "show":
                self.suppress -= 1
            elif cmd == 'stop':
                LOG.info("Backplot generation aborted.")
                raise KeyboardInterrupt

    def message(self, msg):
        LOG.debug("G-code Message: %s", msg)

    def rotate_and_translate(self, x, y, z, a, b, c, u, v, w):
        # override function to handle it in vtk back plot
        return x, y, z, a, b, c, u, v, w

    def set_g5x_offset(self, index, x, y, z, a, b, c, u, v, w):

        origin = self.index_map[index]
        if origin not in self.path_actors.keys():
            self.path_actors[origin] = PathActor()
            self.path_points[origin] = list()

            self.previous_origin = self.origin
            self.origin = origin

    def add_path_point(self, line_type, start_point, end_point):

        if self.tool_path_color is not None:
            color = self.tool_path_color
        else:
            color = self.path_colors[line_type]


        if self.ignore_next is True:
            self.ignore_next = False
            return

        if self.previous_origin != self.origin:
            self.previous_origin = self.origin
            self.ignore_next = True
            return

        path_points = self.path_points.get(self.origin)

        if self.units == 2:
            start_point_list = list()
            for point in end_point:
                point *= 25.4
                start_point_list.append(point)

            end_point_list = list()
            for point in end_point:
                point *= 25.4
                end_point_list.append(point)

            line = list()
            line.append(start_point_list)
            line.append(end_point_list)

            path_points.append((line_type, line, color))

        else:
            line = list()
            line.append(start_point)
            line.append(end_point)

            path_points.append((line_type, line, color))

    def draw_lines(self):

        for origin, data in self.path_points.items():

            path_actor = self.path_actors.get(origin)

            index = 0

            end_point = None
            last_line_type = None

            for line_type, line_data, color in data:
                # LOG.debug("line_type {}, line_data {}".format(line_type, line_data))

                start_point = line_data[0]
                end_point = line_data[1]
                last_line_type = line_type

                path_actor.points.InsertNextPoint(start_point[:3])
                path_actor.colors.InsertNextTypedTuple(color)

                line = vtk.vtkLine()
                line.GetPointIds().SetId(0, index)
                line.GetPointIds().SetId(1, index + 1)

                path_actor.lines.InsertNextCell(line)

                index += 1

            if end_point:

                path_actor.points.InsertNextPoint(end_point[:3])
                path_actor.colors.InsertNextTypedTuple(color)

                line = vtk.vtkLine()
                line.GetPointIds().SetId(0, index - 1)
                line.GetPointIds().SetId(1, index)

                path_actor.lines.InsertNextCell(line)

            # free up memory, lots of it for big files

            self.path_points[self.origin] = list()

            path_actor.poly_data.SetPoints(path_actor.points)
            path_actor.poly_data.SetLines(path_actor.lines)
            path_actor.poly_data.GetCellData().SetScalars(path_actor.colors)
            path_actor.data_mapper.SetInputData(path_actor.poly_data)
            path_actor.data_mapper.Update()
            path_actor.SetMapper(path_actor.data_mapper)

    def get_path_actors(self):
        return self.path_actors


class VTKBackPlot(QVTKRenderWindowInteractor, VCPWidget, BaseBackPlot):
    def __init__(self, parent=None):
        super(VTKBackPlot, self).__init__(parent)

        self.parent = parent
        self.status = STATUS
        self.stat = STATUS.stat
        self.lathe = LATHE
        self.ploter_enabled = True

        self.canon_class = VTKCanon

        # properties
        self._background_color = QColor(0, 0, 0)
        self._background_color2 = QColor(0, 0, 0)
        self._enableProgramTicks = True

        # Todo: get active part

        self.g5x_index = self.stat.g5x_index
        self.path_position_table = OFFSETTABLE.getOffsetTable()

        self.index_map = dict()
        self.index_map[1] = 540
        self.index_map[2] = 550
        self.index_map[3] = 560
        self.index_map[4] = 570
        self.index_map[5] = 580
        self.index_map[6] = 590
        self.index_map[7] = 591
        self.index_map[8] = 592
        self.index_map[9] = 593

        self.origin_map = dict()

        for k, v in self.index_map.items():
            self.origin_map[v] = k

        self.g5x_offset = self.stat.g5x_offset
        self.g92_offset = self.stat.g92_offset
        self.rotation_offset = self.stat.rotation_xy

        self.original_g5x_offset = [0.0] * 9
        self.original_g92_offset = [0.0] * 9
        self.original_rotation_offset = 0.0

        self.spindle_position = (0.0, 0.0, 0.0)
        self.spindle_rotation = (0.0, 0.0, 0.0)
        self.tooltip_position = (0.0, 0.0, 0.0)

        self.units = MACHINE_UNITS

        self.axis = self.stat.axis

        self.camera = vtk.vtkCamera()
        self.camera.ParallelProjectionOn()

        if self.units == 1:
            self.position_mult = 10
            self.clipping_range_near = 0.001
            self.clipping_range_far = 100.0
        elif self.units == 2:
            self.position_mult = 1000
            self.clipping_range_near = 0.01
            self.clipping_range_far = 10000.0

        self.camera.SetClippingRange(self.clipping_range_near, self.clipping_range_far)

        self.renderer = vtk.vtkRenderer()
        self.renderer.SetActiveCamera(self.camera)

        self.renderer_window = self.GetRenderWindow()
        self.renderer_window.AddRenderer(self.renderer)

        # self.nav_style = vtk.vtkInteractorStyleTrackballCamera()
        # self.SetInteractorStyle(self.nav_style)

        self.interactor = self.renderer_window.GetInteractor()
        self.interactor.SetInteractorStyle(None)
        self.interactor.SetRenderWindow(self.renderer_window)

        self.machine = Machine(self.axis)
        self.machine_actor = self.machine.get_actor()
        self.machine_actor.SetCamera(self.camera)

        self.axes = Axes()
        self.axes_actor = self.axes.get_actor()

        transform = vtk.vtkTransform()
        transform.Translate(*self.g5x_offset[:3])
        transform.RotateZ(self.rotation_offset)
        self.axes_actor.SetUserTransform(transform)

        self.path_cache = PathCache(self.tooltip_position)
        self.path_cache_actor = self.path_cache.get_actor()
        self.tool = Tool(self.stat.tool_table)
        self.tool_actor = self.tool.get_actor()

        self.offset_axes = OrderedDict()
        self.extents = OrderedDict()
        self.show_extents = bool()

        if not IN_DESIGNER:
            self.canon = self.canon_class()
            self.path_actors = self.canon.get_path_actors()

            for origin, actor in self.path_actors.items():
                index = self.origin_map[origin]

                actor_position = self.path_position_table[index - 1]

                actor_transform = vtk.vtkTransform()
                actor_transform.Translate(*actor_position[:3])
                actor_transform.RotateWXYZ(*actor_position[5:9])

                actor.SetUserTransform(actor_transform)

                extents = PathBoundaries(self.camera, actor)
                extents_actor = extents.get_actor()

                axes = actor.get_axes()

                self.offset_axes[origin] = axes
                self.extents[origin] = extents_actor

                self.renderer.AddActor(axes)
                self.renderer.AddActor(extents_actor)
                self.renderer.AddActor(actor)

        self.renderer.AddActor(self.tool_actor)
        self.renderer.AddActor(self.machine_actor)
        self.renderer.AddActor(self.axes_actor)
        self.renderer.AddActor(self.path_cache_actor)

        self.renderer.ResetCamera()

        self.interactor.AddObserver("LeftButtonPressEvent", self.button_event)
        self.interactor.AddObserver("LeftButtonReleaseEvent", self.button_event)
        self.interactor.AddObserver("MiddleButtonPressEvent", self.button_event)
        self.interactor.AddObserver("MiddleButtonReleaseEvent", self.button_event)
        self.interactor.AddObserver("RightButtonPressEvent", self.button_event)
        self.interactor.AddObserver("RightButtonReleaseEvent", self.button_event)
        self.interactor.AddObserver("MouseMoveEvent", self.mouse_move)
        self.interactor.AddObserver("KeyPressEvent", self.keypress)
        self.interactor.AddObserver("MouseWheelForwardEvent", self.mouse_scroll_forward)
        self.interactor.AddObserver("MouseWheelBackwardEvent", self.mouse_scroll_backward)

        self.interactor.Initialize()
        self.renderer_window.Render()
        self.interactor.Start()

        self.status.file.notify(self.load_program)
        self.status.position.notify(self.update_position)
        self.status.motion_type.notify(self.motion_type)

        # self.status.g5x_index.notify(self.update_g5x_index)
        self.status.g5x_offset.notify(self.update_g5x_offset)
        self.status.g92_offset.notify(self.update_g92_offset)
        # self.status.rotation_xy.notify(self.update_rotation_xy)

        OFFSETTABLE.offset_table_changed.connect(self.on_offset_table_changed)
        OFFSETTABLE.active_offset_changed.connect(self.update_g5x_index)

        self.status.tool_offset.notify(self.update_tool)
        self.status.tool_table.notify(self.update_tool)

        self.line = None
        self._last_filename = str()

        # Add the observers to watch for particular events. These invoke
        # Python functions.
        self.rotating = 0
        self.panning = 0
        self.zooming = 0

        self.pan_mode = False


        # view settings
        connectSetting('backplot.show-grid', self.showGrid)
        connectSetting('backplot.show-program-bounds', self.showProgramBounds)
        connectSetting('backplot.show-program-labels', self.showProgramLabels)
        connectSetting('backplot.show-program-ticks', self.showProgramTicks)
        connectSetting('backplot.show-machine-bounds', self.showMachineBounds)
        connectSetting('backplot.show-machine-labels', self.showMachineLabels)
        connectSetting('backplot.show-machine-ticks', self.showMachineTicks)
<<<<<<< HEAD
        connectSetting('backplot.perspective-view', self.viewPerspective)
        connectSetting('backplot.view', self.setView)
=======
        connectSetting('backplot.multitool-colors', self.showMachineTicks)
>>>>>>> 9adaa272

    # Handle the mouse button events.
    def button_event(self, obj, event):
        LOG.debug("button event {}".format(event))

        if event == "LeftButtonPressEvent":
            if self.pan_mode is True:
                self.panning = 1
            else:
                self.rotating = 1

        elif event == "LeftButtonReleaseEvent":
            if self.pan_mode is True:
                self.panning = 0
            else:
                self.rotating = 0

        elif event == "MiddleButtonPressEvent":
            if self.pan_mode is True:
                self.rotating = 1
            else:
                self.panning = 1

        elif event == "MiddleButtonReleaseEvent":
            if self.pan_mode is True:
                self.rotating = 0
            else:
                self.panning = 0

        elif event == "RightButtonPressEvent":
            self.zooming = 1
        elif event == "RightButtonReleaseEvent":
            self.zooming = 0

    def mouse_scroll_backward(self, obj, event):
        self.zoomOut()

    def mouse_scroll_forward(self, obj, event):
        self.zoomIn()

    # General high-level logic
    def mouse_move(self, obj, event):
        lastXYpos = self.interactor.GetLastEventPosition()
        lastX = lastXYpos[0]
        lastY = lastXYpos[1]

        xypos = self.interactor.GetEventPosition()
        x = xypos[0]
        y = xypos[1]

        center = self.renderer_window.GetSize()
        centerX = center[0] / 2.0
        centerY = center[1] / 2.0

        if self.rotating:
            if self.lathe is True:
                self.pan(self.renderer, self.camera, x, y, lastX, lastY, centerX, centerY)
            else:
                self.rotate(self.renderer, self.camera, x, y, lastX, lastY, centerX, centerY)
        elif self.panning:
            self.pan(self.renderer, self.camera, x, y, lastX, lastY, centerX, centerY)
        elif self.zooming:
            self.dolly(self.renderer, self.camera, x, y, lastX, lastY, centerX, centerY)

    def keypress(self, obj, event):
        key = obj.GetKeySym()
        if key == "w":
            self.wireframe()
        elif key == "s":
            self.surface()

    # Functions that translate the events into camera motions.

    # This one is associated with the left mouse button. It translates x
    # and y relative motions into camera azimuth and elevation commands.
    def rotate(self, renderer, camera, x, y, lastX, lastY, centerX, centerY):
        camera.Azimuth(lastX - x)
        camera.Elevation(lastY - y)
        camera.OrthogonalizeViewUp()
        camera.SetClippingRange(self.clipping_range_near, self.clipping_range_far)
        self.renderer_window.Render()
        # self.renderer.ResetCamera()
        self.interactor.ReInitialize()

    # Pan translates x-y motion into translation of the focal point and
    # position.
    def pan(self, renderer, camera, x, y, lastX, lastY, centerX, centerY):
        FPoint = camera.GetFocalPoint()
        FPoint0 = FPoint[0]
        FPoint1 = FPoint[1]
        FPoint2 = FPoint[2]

        PPoint = camera.GetPosition()
        PPoint0 = PPoint[0]
        PPoint1 = PPoint[1]
        PPoint2 = PPoint[2]

        renderer.SetWorldPoint(FPoint0, FPoint1, FPoint2, 1.0)
        renderer.WorldToDisplay()
        DPoint = renderer.GetDisplayPoint()
        focalDepth = DPoint[2]

        APoint0 = centerX + (x - lastX)
        APoint1 = centerY + (y - lastY)

        renderer.SetDisplayPoint(APoint0, APoint1, focalDepth)
        renderer.DisplayToWorld()
        RPoint = renderer.GetWorldPoint()
        RPoint0 = RPoint[0]
        RPoint1 = RPoint[1]
        RPoint2 = RPoint[2]
        RPoint3 = RPoint[3]

        if RPoint3 != 0.0:
            RPoint0 = RPoint0 / RPoint3
            RPoint1 = RPoint1 / RPoint3
            RPoint2 = RPoint2 / RPoint3

        camera.SetFocalPoint((FPoint0 - RPoint0) / 1.0 + FPoint0,
                             (FPoint1 - RPoint1) / 1.0 + FPoint1,
                             (FPoint2 - RPoint2) / 1.0 + FPoint2)

        camera.SetPosition((FPoint0 - RPoint0) / 1.0 + PPoint0,
                           (FPoint1 - RPoint1) / 1.0 + PPoint1,
                           (FPoint2 - RPoint2) / 1.0 + PPoint2)

        self.renderer_window.Render()

    # Dolly converts y-motion into a camera dolly commands.
    def dolly(self, renderer, camera, x, y, lastX, lastY, centerX, centerY):
        dollyFactor = pow(1.02, (0.5 * (y - lastY)))
        if camera.GetParallelProjection():
            parallelScale = camera.GetParallelScale() * dollyFactor
            camera.SetParallelScale(parallelScale)
        else:
            camera.Dolly(dollyFactor)
            renderer.ResetCameraClippingRange()

        self.renderer_window.Render()

    # Wireframe sets the representation of all actors to wireframe.
    def wireframe(self):
        actors = self.renderer.GetActors()
        actors.InitTraversal()
        actor = actors.GetNextItem()
        while actor:
            actor.GetProperty().SetRepresentationToWireframe()
            actor = actors.GetNextItem()

        self.renderer_window.Render()

    # Surface sets the representation of all actors to surface.
    def surface(self):
        actors = self.renderer.GetActors()
        actors.InitTraversal()
        actor = actors.GetNextItem()
        while actor:
            actor.GetProperty().SetRepresentationToSurface()
            actor = actors.GetNextItem()
        self.renderer_window.Render()

    def tlo(self, tlo):
        LOG.debug(tlo)

    @Slot()
    def reload_program(self, *args, **kwargs):
        LOG.debug("reload_program")
        self.load_program(self._last_filename)

    def load_program(self, fname=None):

        LOG.debug("load_program")
        for origin, actor in self.path_actors.items():
            axes = actor.get_axes()
            extents = self.extents[origin]

            self.renderer.RemoveActor(axes)
            self.renderer.RemoveActor(actor)
            self.renderer.RemoveActor(extents)

        self.path_actors.clear()
        self.offset_axes.clear()
        self.extents.clear()

        if fname:
            self.load(fname)

        if self.canon is None:
            return

        self.canon.draw_lines()

        self.axes_actor = self.axes.get_actor()
        self.path_actors = self.canon.get_path_actors()

        self.renderer.AddActor(self.axes_actor)

        for origin, actor in self.path_actors.items():

            axes = actor.get_axes()

            index = self.origin_map[origin]
            path_position = self.path_position_table[index - 1]

            path_transform = vtk.vtkTransform()
            path_transform.Translate(*path_position[:3])
            path_transform.RotateWXYZ(*path_position[5:9])

            axes.SetUserTransform(path_transform)
            actor.SetUserTransform(path_transform)

            extents = PathBoundaries(self.camera, actor)
            extents_actor = extents.get_actor()

            if self.show_extents:
                extents_actor.XAxisVisibilityOn()
                extents_actor.YAxisVisibilityOn()
                extents_actor.ZAxisVisibilityOn()
            else:
                extents_actor.XAxisVisibilityOff()
                extents_actor.YAxisVisibilityOff()
                extents_actor.ZAxisVisibilityOff()

            self.renderer.AddActor(axes)
            self.renderer.AddActor(extents_actor)
            self.renderer.AddActor(actor)

            self.offset_axes[origin] = axes
            self.extents[origin] = extents_actor

        self.update_render()

    def motion_type(self, value):
        if value == linuxcnc.MOTION_TYPE_TOOLCHANGE:
            self.update_tool()

    def update_position(self, position):  # the tool movement

        self.spindle_position = position[:3]
        self.spindle_rotation = position[3:6]

        tool_transform = vtk.vtkTransform()
        tool_transform.Translate(*self.spindle_position)
        tool_transform.RotateX(-self.spindle_rotation[0])
        tool_transform.RotateY(-self.spindle_rotation[1])
        tool_transform.RotateZ(-self.spindle_rotation[2])

        self.tool_actor.SetUserTransform(tool_transform)

        tlo = self.status.tool_offset
        self.tooltip_position = [pos - tlo for pos, tlo in zip(self.spindle_position, tlo[:3])]

        # self.spindle_actor.SetPosition(self.spindle_position)
        # self.tool_actor.SetPosition(self.spindle_position)
        self.path_cache.add_line_point(self.tooltip_position)
        self.update_render()

    def on_offset_table_changed(self, table):
        LOG.debug("on_offset_table_changed")
        self.path_position_table = table

    def update_g5x_offset(self, offset):
        LOG.debug("update_g5x_offset")

        transform = vtk.vtkTransform()
        transform.Translate(*offset[:3])
        transform.RotateWXYZ(*offset[5:9])

        self.axes_actor.SetUserTransform(transform)

        for origin, actor in self.path_actors.items():
            # path_offset = [n - o for n, o in zip(position[:3], self.original_g5x_offset[:3])]

            path_index = self.origin_map[origin]

            old_extents = self.extents[origin]
            self.renderer.RemoveActor(old_extents)

            axes = actor.get_axes()

            if path_index == self.g5x_index:
                path_transform = vtk.vtkTransform()
                path_transform.Translate(*offset[:3])
                path_transform.RotateWXYZ(*offset[5:9])

                axes.SetUserTransform(path_transform)
                actor.SetUserTransform(path_transform)

            extents = PathBoundaries(self.camera, actor)
            extents_actor = extents.get_actor()

            if self.show_extents:
                extents_actor.XAxisVisibilityOn()
                extents_actor.YAxisVisibilityOn()
                extents_actor.ZAxisVisibilityOn()
            else:
                extents_actor.XAxisVisibilityOff()
                extents_actor.YAxisVisibilityOff()
                extents_actor.ZAxisVisibilityOff()

            self.renderer.AddActor(extents_actor)

            self.extents[origin] = extents_actor

        self.interactor.ReInitialize()
        self.update_render()

    def update_g5x_index(self, index):
        LOG.debug("update_g5x_index")
        self.g5x_index = index
        position = self.path_position_table[index - 1]

        transform = vtk.vtkTransform()
        transform.Translate(*position[:3])
        transform.RotateWXYZ(*position[5:9])

        self.axes_actor.SetUserTransform(transform)

        self.interactor.ReInitialize()
        self.update_render()

    def update_g92_offset(self, g92_offset):

        LOG.debug("update_g92_offset")
        if str(self.status.task_mode) == "MDI" or str(self.status.task_mode) == "Auto":

            self.g92_offset = g92_offset

            path_offset = list(map(add, self.g92_offset, self.original_g92_offset))

            for origin, actor in self.path_actors.items():
                # LOG.debug('G92 Update Started')
                # determine change in g92 offset since path was drawn
                index = self.origin_map[origin] - 1

                new_path_position = list(map(add, self.path_position_table[index][:9], path_offset))

                axes = actor.get_axes()

                path_transform = vtk.vtkTransform()
                path_transform.Translate(*new_path_position[:3])

                self.axes_actor.SetUserTransform(path_transform)
                axes.SetUserTransform(path_transform)
                actor.SetUserTransform(path_transform)

                extents = PathBoundaries(self.camera, actor)
                extents_actor = extents.get_actor()

                if self.show_extents:
                    extents_actor.XAxisVisibilityOn()
                    extents_actor.YAxisVisibilityOn()
                    extents_actor.ZAxisVisibilityOn()
                else:
                    extents_actor.XAxisVisibilityOff()
                    extents_actor.YAxisVisibilityOff()
                    extents_actor.ZAxisVisibilityOff()

                self.renderer.AddActor(extents_actor)

                self.extents[origin] = extents_actor

            self.interactor.ReInitialize()
            self.update_render()

    # def update_rotation_xy(self, rotation):
    #
    #     self.rotation_offset = rotation
    #
    #     # LOG.debug("Rotation: {}".format(rotation))  # in degrees
    #     # ToDo: use transform matrix to rotate existing path?
    #     # probably not worth it since rotation is not used much ...
    #
    #     # LOG.debug('rotate offset: {}'.format(rotation))
    #     if str(self.status.task_mode) == "MDI":
    #
    #         # LOG.debug('Rotation Update Started')
    #
    #         transform = vtk.vtkTransform()
    #         transform.Translate(*self.g5x_offset[:3])
    #         transform.RotateZ(self.rotation_offset)
    #
    #         self.axes_actor.SetUserTransform(transform)
    #         self.path_actor.SetUserTransform(transform)
    #         self.extents_actor.SetBounds(*self.path_actor.GetBounds())
    #
    #         self.interactor.ReInitialize()
    #         self.update_render()
    #
    #     # nasty hack so ensure the positions have updated before loading
    #     # QTimer.singleShot(10, self.reload_program)

    def update_tool(self):

        LOG.debug("update_tool")

        self.renderer.RemoveActor(self.tool_actor)

        self.tool = Tool(self.stat.tool_table)
        self.tool_actor = self.tool.get_actor()

        tool_transform = vtk.vtkTransform()
        tool_transform.Translate(*self.spindle_position)
        tool_transform.RotateX(-self.spindle_rotation[0])
        tool_transform.RotateY(-self.spindle_rotation[1])
        tool_transform.RotateZ(-self.spindle_rotation[2])

        self.tool_actor.SetUserTransform(tool_transform)

        self.renderer.AddActor(self.tool_actor)

        self.update_render()

    def update_render(self):
        self.GetRenderWindow().Render()

    @Slot(bool)
    @Slot(object)
    def viewPerspective(self, persp):
        if persp:
            self.setViewPersp()
        else:
            self.setViewOrtho()

    @Slot()
    def setViewOrtho(self):
        self.camera.ParallelProjectionOn()
        # self.renderer.ResetCamera()
        self.interactor.ReInitialize()

    @Slot()
    def setViewPersp(self):
        self.camera.ParallelProjectionOff()
        # self.renderer.ResetCamera()
        self.interactor.ReInitialize()

    @Slot(int)
    @Slot(str)
    @Slot(object)
    def setView(self, view):
        if isinstance(view, int):
            view = ['X', 'XZ', 'XZ2', 'Y', 'Z', 'Z2', 'P'][view]

        view = view.upper()
        LOG.debug("Setting view to: %s", view)

        if view == 'X':
            self.setViewX()
        elif view == 'XZ':
            self.setViewXZ()
        elif view == 'XZ2':
            self.setViewXZ2()
        elif view == 'Y':
            self.setViewY()
        elif view == 'Z':
            self.setViewZ()
        elif view == 'Z2':
            self.setViewZ2()
        elif view == 'P':
            self.setViewP()

    @Slot()
    def setViewP(self):
        self.active_view = 'P'
        self.camera.SetPosition(self.position_mult, -self.position_mult, self.position_mult)
        self.camera.SetViewUp(0, 0, 1)
        self.camera.SetFocalPoint(0, 0, 0)

        self.camera.SetClippingRange(self.clipping_range_near, self.clipping_range_far)
        self.renderer_window.Render()

        self.interactor.ReInitialize()

    @Slot()
    def setViewX(self):
        self.active_view = 'X'
        self.camera.SetPosition(0, -self.position_mult, 0)
        self.camera.SetViewUp(0, 0, 1)
        self.camera.SetFocalPoint(0, 0, 0)

        self.camera.SetClippingRange(self.clipping_range_near, self.clipping_range_far)
        self.renderer_window.Render()

        self.interactor.ReInitialize()

    @Slot()
    def setViewXZ(self):
        self.active_view = 'XZ'
        self.camera.SetPosition(0, self.position_mult, 0)
        self.camera.SetViewUp(1, 0, 0)
        self.camera.SetFocalPoint(0, 0, 0)

        self.camera.SetClippingRange(self.clipping_range_near, self.clipping_range_far)
        self.renderer_window.Render()

        self.interactor.ReInitialize()

    @Slot()
    def setViewXZ2(self):
        self.active_view = 'XZ2'
        self.camera.SetPosition(0, -self.position_mult, 0)
        self.camera.SetViewUp(-1, 0, 0)
        self.camera.SetFocalPoint(0, 0, 0)

        self.camera.SetClippingRange(self.clipping_range_near, self.clipping_range_far)
        self.renderer_window.Render()

        self.interactor.ReInitialize()

    @Slot()
    def setViewY(self):
        self.active_view = 'Y'
        self.camera.SetPosition(self.position_mult, 0, 0)
        self.camera.SetViewUp(0, 0, 1)
        self.camera.SetFocalPoint(0, 0, 0)

        self.camera.SetClippingRange(self.clipping_range_near, self.clipping_range_far)
        self.renderer_window.Render()

        self.interactor.ReInitialize()

    @Slot()
    def setViewZ(self):
        self.active_view = 'Z'
        self.camera.SetPosition(0, 0, self.position_mult)
        self.camera.SetViewUp(0, 1, 0)
        self.camera.SetFocalPoint(0, 0, 0)

        self.camera.SetClippingRange(self.clipping_range_near, self.clipping_range_far)
        self.renderer_window.Render()

        self.interactor.ReInitialize()

    @Slot()
    def printView(self):
        LOG.debug('LOG.debug view stats')
        fp = self.camera.GetFocalPoint()
        LOG.debug('focal point {}'.format(fp))
        p = self.camera.GetPosition()
        print('position {}'.format(p))
        # dist = math.sqrt( (p[0]-fp[0])**2 + (p[1]-fp[1])**2 + (p[2]-fp[2])**2 )
        # print(dist)
        # self.camera.SetPosition(10, -40, -1)
        # self.camera.SetViewUp(0.0, 1.0, 0.0)
        # self.renderer.ResetCamera()
        vu = self.camera.GetViewUp()
        LOG.debug('view up {}'.format(vu))
        d = self.camera.GetDistance()
        print('distance {}'.format(d))
        # self.interactor.ReInitialize()

    @Slot()
    def setViewZ2(self):

        self.camera.SetPosition(0, 0, self.position_mult)
        self.camera.SetViewUp(1, 0, 0)
        self.camera.SetFocalPoint(0, 0, 0)

        self.camera.SetClippingRange(self.clipping_range_near, self.clipping_range_far)
        self.renderer_window.Render()

        self.interactor.ReInitialize()

    @Slot()
    def setViewMachine(self):

        LOG.debug('Set view to machine')

        machine_bounds = self.machine_actor.GetBounds()
        machine_center = ((machine_bounds[0] + machine_bounds[1]) / 2,
                          (machine_bounds[2] + machine_bounds[3]) / 2,
                          (machine_bounds[4] + machine_bounds[5]) / 2
                          )

        self.camera = self.renderer.GetActiveCamera()

        self.camera.SetFocalPoint(machine_center[0],
                                  machine_center[1],
                                  machine_center[2])

        self.camera.SetPosition(machine_center[0] + self.position_mult,
                                -(machine_center[1] + self.position_mult),
                                machine_center[2] + self.position_mult)

        self.camera.SetViewUp(0, 0, 1)

        self.camera.SetClippingRange(self.clipping_range_near, self.clipping_range_far)
        self.renderer_window.Render()

        self.interactor.ReInitialize()

    @Slot()
    def setViewPath(self):

        LOG.debug('Set view to path')
        active_path = self.path_actors[self.index_map[self.g5x_index]]
        path_origin = active_path.GetPosition()

        self.camera = self.renderer.GetActiveCamera()

        self.camera.SetFocalPoint(path_origin[0],
                                  path_origin[1],
                                  path_origin[2])

        self.camera.SetPosition(path_origin[0] + self.position_mult,
                                -(path_origin[0] + self.position_mult),
                                path_origin[0] + self.position_mult)
        self.camera.SetViewUp(0, 0, 1)

        self.camera.SetClippingRange(self.clipping_range_near, self.clipping_range_far)
        self.renderer_window.Render()

        self.interactor.ReInitialize()

    @Slot()
    def clearLivePlot(self):
        LOG.debug('clear live plot')
        self.renderer.RemoveActor(self.path_cache_actor)
        self.path_cache = PathCache(self.tooltip_position)
        self.path_cache_actor = self.path_cache.get_actor()
        self.renderer.AddActor(self.path_cache_actor)
        self.update_render()

    @Slot(bool)
    def enable_panning(self, enabled):
        self.pan_mode = enabled

    @Slot()
    def zoomIn(self):

        camera = self.camera
        if camera.GetParallelProjection():
            parallelScale = camera.GetParallelScale() * 1.1
            camera.SetParallelScale(parallelScale)
        else:
            self.renderer.ResetCameraClippingRange()
            camera.Zoom(1.1)

        self.renderer_window.Render()

    @Slot()
    def zoomOut(self):

        camera = self.camera
        if camera.GetParallelProjection():
            parallelScale = camera.GetParallelScale() * 0.9
            camera.SetParallelScale(parallelScale)
        else:
            self.renderer.ResetCameraClippingRange()
            camera.Zoom(0.9)

        self.renderer_window.Render()

    @Slot(bool)
    def alphaBlend(self, alpha):
        LOG.debug('alpha blend')

    @Slot(bool)
    @Slot(object)
    def showGrid(self, grid):
        LOG.debug('show grid')
        if grid:
            self.machine_actor.DrawXGridlinesOn()
            self.machine_actor.DrawYGridlinesOn()
            self.machine_actor.DrawZGridlinesOn()
        else:
            self.machine_actor.DrawXGridlinesOff()
            self.machine_actor.DrawYGridlinesOff()
            self.machine_actor.DrawZGridlinesOff()
        self.update_render()

    @Slot(bool)
    @Slot(object)
    def showProgramBounds(self, show):
        self.show_extents = show
        for origin, actor in self.path_actors.items():
            extents = self.extents[origin]
            if extents is not None:
                if show:
                    extents.XAxisVisibilityOn()
                    extents.YAxisVisibilityOn()
                    extents.ZAxisVisibilityOn()
                else:
                    extents.XAxisVisibilityOff()
                    extents.YAxisVisibilityOff()
                    extents.ZAxisVisibilityOff()
                self.update_render()

    @Slot()
    def toggleProgramBounds(self):
        for origin, actor in self.path_actors.items():
            extents = self.extents[origin]
            self.showProgramBounds(not extents.GetXAxisVisibility())

    @Slot(bool)
    @Slot(object)
    def showProgramTicks(self, ticks):
        for origin, actor in self.path_actors.items():
            extents = self.extents[origin]
            if extents is not None:
                if ticks:
                    extents.XAxisTickVisibilityOn()
                    extents.YAxisTickVisibilityOn()
                    extents.ZAxisTickVisibilityOn()
                else:
                    extents.XAxisTickVisibilityOff()
                    extents.YAxisTickVisibilityOff()
                    extents.ZAxisTickVisibilityOff()
        self.update_render()

    @Slot()
    def toggleProgramTicks(self):
        for origin, actor in self.path_actors.items():
            extents = self.extents[origin]
            self.showProgramTicks(not extents.GetXAxisTickVisibility())

    @Slot(bool)
    @Slot(object)
    def showProgramLabels(self, labels):
        for origin, actor in self.path_actors.items():
            extents = self.extents[origin]
            if extents is not None:
                if labels:
                    extents.XAxisLabelVisibilityOn()
                    extents.YAxisLabelVisibilityOn()
                    extents.ZAxisLabelVisibilityOn()
                else:
                    extents.XAxisLabelVisibilityOff()
                    extents.YAxisLabelVisibilityOff()
                    extents.ZAxisLabelVisibilityOff()
        self.update_render()

    @Slot()
    def toggleProgramLabels(self):
        for origin, actor in self.path_actors.items():
            extents = self.extents[origin]
            self.showProgramLabels(not extents.GetXAxisLabelVisibility())

    @Slot(bool)
    @Slot(object)
    def showMachineBounds(self, show):
        if show:
            self.machine_actor.XAxisVisibilityOn()
            self.machine_actor.YAxisVisibilityOn()
            self.machine_actor.ZAxisVisibilityOn()
        else:
            self.machine_actor.XAxisVisibilityOff()
            self.machine_actor.YAxisVisibilityOff()
            self.machine_actor.ZAxisVisibilityOff()
        self.update_render()

    @Slot()
    def toggleMachineBounds(self):
        self.showMachineBounds(not self.machine_actor.GetXAxisVisibility())

    @Slot(bool)
    @Slot(object)
    def showMachineTicks(self, ticks):
        if ticks:
            self.machine_actor.XAxisTickVisibilityOn()
            self.machine_actor.YAxisTickVisibilityOn()
            self.machine_actor.ZAxisTickVisibilityOn()
        else:
            self.machine_actor.XAxisTickVisibilityOff()
            self.machine_actor.YAxisTickVisibilityOff()
            self.machine_actor.ZAxisTickVisibilityOff()
        self.update_render()

    @Slot()
    def toggleMachineTicks(self):
        self.showMachineTicks(not self.machine_actor.GetXAxisTickVisibility())

    @Slot(bool)
    @Slot(object)
    def showMachineLabels(self, labels):
        if labels:
            self.machine_actor.XAxisLabelVisibilityOn()
            self.machine_actor.YAxisLabelVisibilityOn()
            self.machine_actor.ZAxisLabelVisibilityOn()
        else:
            self.machine_actor.XAxisLabelVisibilityOff()
            self.machine_actor.YAxisLabelVisibilityOff()
            self.machine_actor.ZAxisLabelVisibilityOff()
        self.update_render()

    @Slot()
    def toggleMachineLabels(self):
        self.showMachineLabels(not self.machine_actor.GetXAxisLabelVisibility())

    @Property(QColor)
    def backgroundColor(self):
        return self._background_color

    @backgroundColor.setter
    def backgroundColor(self, color):
        self._background_color = color

        self.renderer.SetBackground(color.getRgbF()[:3])
        self.update_render()

    @Property(QColor)
    def backgroundColor2(self):
        return self._background_color2

    @backgroundColor2.setter
    def backgroundColor2(self, color2):
        self._background_color2 = color2

        self.renderer.GradientBackgroundOn()
        self.renderer.SetBackground2(color2.getRgbF()[:3])
        self.update_render()

    @backgroundColor2.reset
    def backgroundColor2(self):
        self._background_color2 = QColor(0, 0, 0)

        self.renderer.GradientBackgroundOff()
        self.update_render()

    @Property(bool)
    def enableProgramTicks(self):
        return self._enableProgramTicks

    @enableProgramTicks.setter
    def enableProgramTicks(self, enable):
        self._enableProgramTicks = enable


class PathBoundaries:
    def __init__(self, camera, path_actor):
        self.path_actor = path_actor

        """
        for k, v in VTKBackPlot.__dict__.items():
            if "function" in str(v):
                LOG.debug(k)

        for attr_name in dir(VTKBackPlot):
            attr_value = getattr(VTKBackPlot, attr_name)
            LOG.debug(attr_name, attr_value, callable(attr_value))

        LOG.debug(dir(VTKBackPlot))
        testit = getattr(VTKBackPlot, '_enableProgramTicks')
        LOG.debug('enableProgramTicks {}'.format(testit))
        """

        cube_axes_actor = vtk.vtkCubeAxesActor()

        cube_axes_actor.SetBounds(self.path_actor.GetBounds())

        cube_axes_actor.SetCamera(camera)

        cube_axes_actor.SetXLabelFormat("%6.3f")
        cube_axes_actor.SetYLabelFormat("%6.3f")
        cube_axes_actor.SetZLabelFormat("%6.3f")

        cube_axes_actor.SetFlyModeToStaticEdges()

        cube_axes_actor.GetTitleTextProperty(0).SetColor(1.0, 0.0, 0.0)
        cube_axes_actor.GetLabelTextProperty(0).SetColor(1.0, 0.0, 0.0)

        cube_axes_actor.GetTitleTextProperty(1).SetColor(0.0, 1.0, 0.0)
        cube_axes_actor.GetLabelTextProperty(1).SetColor(0.0, 1.0, 0.0)

        cube_axes_actor.GetTitleTextProperty(2).SetColor(0.0, 0.0, 1.0)
        cube_axes_actor.GetLabelTextProperty(2).SetColor(0.0, 0.0, 1.0)

        if not IN_DESIGNER:
            bounds = getSetting('backplot.show-program-bounds')
            if bounds and bounds.value:
                cube_axes_actor.XAxisVisibilityOn()
                cube_axes_actor.YAxisVisibilityOn()
                cube_axes_actor.ZAxisVisibilityOn()
            else:
                cube_axes_actor.XAxisVisibilityOff()
                cube_axes_actor.YAxisVisibilityOff()
                cube_axes_actor.ZAxisVisibilityOff()

            ticks = getSetting('backplot.show-program-ticks')
            if ticks and ticks.value:
                cube_axes_actor.XAxisTickVisibilityOn()
                cube_axes_actor.YAxisTickVisibilityOn()
                cube_axes_actor.ZAxisTickVisibilityOn()
            else:
                cube_axes_actor.XAxisTickVisibilityOff()
                cube_axes_actor.YAxisTickVisibilityOff()
                cube_axes_actor.ZAxisTickVisibilityOff()

            labels = getSetting('backplot.show-program-labels')
            if labels and labels.value:
                cube_axes_actor.XAxisLabelVisibilityOn()
                cube_axes_actor.YAxisLabelVisibilityOn()
                cube_axes_actor.ZAxisLabelVisibilityOn()
            else:
                cube_axes_actor.XAxisLabelVisibilityOff()
                cube_axes_actor.YAxisLabelVisibilityOff()
                cube_axes_actor.ZAxisLabelVisibilityOff()

        self.actor = cube_axes_actor

    def get_actor(self):
        return self.actor


class PathCache:
    def __init__(self, current_position):
        self.current_position = current_position
        self.index = 0
        self.num_points = 2

        self.points = vtk.vtkPoints()
        self.points.InsertNextPoint(current_position)

        self.lines = vtk.vtkCellArray()
        self.lines.InsertNextCell(1)  # number of points
        self.lines.InsertCellPoint(0)

        self.lines_poligon_data = vtk.vtkPolyData()
        self.polygon_mapper = vtk.vtkPolyDataMapper()
        self.actor = vtk.vtkActor()
        self.actor.GetProperty().SetColor(yellow)
        self.actor.GetProperty().SetLineWidth(2)
        self.actor.GetProperty().SetOpacity(0.5)
        self.actor.SetMapper(self.polygon_mapper)

        self.lines_poligon_data.SetPoints(self.points)
        self.lines_poligon_data.SetLines(self.lines)

        self.polygon_mapper.SetInputData(self.lines_poligon_data)
        self.polygon_mapper.Update()

    def add_line_point(self, point):
        self.index += 1

        self.points.InsertNextPoint(point)
        self.points.Modified()

        self.lines.InsertNextCell(self.num_points)
        self.lines.InsertCellPoint(self.index - 1)
        self.lines.InsertCellPoint(self.index)
        self.lines.Modified()

    def get_actor(self):
        return self.actor


class Grid:
    def __init__(self):
        x = [
            -1.22396, -1.17188, -1.11979, -1.06771, -1.01562, -0.963542,
            -0.911458, -0.859375, -0.807292, -0.755208, -0.703125, -0.651042,
            -0.598958, -0.546875, -0.494792, -0.442708, -0.390625, -0.338542,
            -0.286458, -0.234375, -0.182292, -0.130209, -0.078125, -0.026042,
            0.0260415, 0.078125, 0.130208, 0.182291, 0.234375, 0.286458,
            0.338542, 0.390625, 0.442708, 0.494792, 0.546875, 0.598958,
            0.651042, 0.703125, 0.755208, 0.807292, 0.859375, 0.911458,
            0.963542, 1.01562, 1.06771, 1.11979, 1.17188]

        y = [
            -1.25, -1.17188, -1.09375, -1.01562, -0.9375, -0.859375,
            -0.78125, -0.703125, -0.625, -0.546875, -0.46875, -0.390625,
            -0.3125, -0.234375, -0.15625, -0.078125, 0, 0.078125,
            0.15625, 0.234375, 0.3125, 0.390625, 0.46875, 0.546875,
            0.625, 0.703125, 0.78125, 0.859375, 0.9375, 1.01562,
            1.09375, 1.17188, 1.25]

        z = [
            0, 0.1, 0.2, 0.3, 0.4, 0.5,
            0.6, 0.7, 0.75, 0.8, 0.9, 1,
            1.1, 1.2, 1.3, 1.4, 1.5, 1.6,
            1.7, 1.75, 1.8, 1.9, 2, 2.1,
            2.2, 2.3, 2.4, 2.5, 2.6, 2.7,
            2.75, 2.8, 2.9, 3, 3.1, 3.2,
            3.3, 3.4, 3.5, 3.6, 3.7, 3.75,
            3.8, 3.9]

        # Create a rectilinear grid by defining three arrays specifying the
        # coordinates in the x-y-z directions.
        xCoords = vtk.vtkFloatArray()
        for i in x:
            xCoords.InsertNextValue(i)

        yCoords = vtk.vtkFloatArray()
        for i in y:
            yCoords.InsertNextValue(i)

        zCoords = vtk.vtkFloatArray()
        for i in z:
            zCoords.InsertNextValue(i)

        # The coordinates are assigned to the rectilinear grid. Make sure that
        # the number of values in each of the XCoordinates, YCoordinates,
        # and ZCoordinates is equal to what is defined in SetDimensions().
        #
        rgrid = vtk.vtkRectilinearGrid()
        rgrid.SetDimensions(len(x), len(y), len(z))
        rgrid.SetXCoordinates(xCoords)
        rgrid.SetYCoordinates(yCoords)
        rgrid.SetZCoordinates(zCoords)

        # Extract a plane from the grid to see what we've got.
        plane = vtk.vtkRectilinearGridGeometryFilter()
        plane.SetInputData(rgrid)
        plane.SetExtent(0, 46, 16, 16, 0, 43)

        rgridMapper = vtk.vtkPolyDataMapper()
        rgridMapper.SetInputConnection(plane.GetOutputPort())

        self.wire_actor = vtk.vtkActor()
        self.wire_actor.SetMapper(rgridMapper)
        self.wire_actor.GetProperty().SetRepresentationToWireframe()
        self.wire_actor.GetProperty().SetColor(0, 0, 0)

    def get_actor(self):
        return self.wire_actor


class Machine:
    def __init__(self, axis):
        self.status = STATUS

        cube_axes_actor = vtk.vtkCubeAxesActor()

        x_max = axis[0]["max_position_limit"]
        x_min = axis[0]["min_position_limit"]

        y_max = axis[1]["max_position_limit"]
        y_min = axis[1]["min_position_limit"]

        z_max = axis[2]["max_position_limit"]
        z_min = axis[2]["min_position_limit"]

        cube_axes_actor.SetBounds(x_min, x_max, y_min, y_max, z_min, z_max)

        cube_axes_actor.SetXLabelFormat("%6.3f")
        cube_axes_actor.SetYLabelFormat("%6.3f")
        cube_axes_actor.SetZLabelFormat("%6.3f")

        cube_axes_actor.SetFlyModeToStaticEdges()

        cube_axes_actor.GetTitleTextProperty(0).SetColor(1.0, 0.0, 0.0)
        cube_axes_actor.GetLabelTextProperty(0).SetColor(1.0, 0.0, 0.0)

        cube_axes_actor.GetTitleTextProperty(1).SetColor(0.0, 1.0, 0.0)
        cube_axes_actor.GetLabelTextProperty(1).SetColor(0.0, 1.0, 0.0)

        cube_axes_actor.GetTitleTextProperty(2).SetColor(0.0, 0.0, 1.0)
        cube_axes_actor.GetLabelTextProperty(2).SetColor(0.0, 0.0, 1.0)

        units = str(self.status.program_units)

        cube_axes_actor.SetXUnits(units)
        cube_axes_actor.SetYUnits(units)
        cube_axes_actor.SetZUnits(units)

        cube_axes_actor.DrawXGridlinesOn()
        cube_axes_actor.DrawYGridlinesOn()
        cube_axes_actor.DrawZGridlinesOn()

        cube_axes_actor.SetGridLineLocation(cube_axes_actor.VTK_GRID_LINES_FURTHEST)

        cube_axes_actor.GetXAxesGridlinesProperty().SetColor(0.0, 0.0, 0.0)
        cube_axes_actor.GetYAxesGridlinesProperty().SetColor(0.0, 0.0, 0.0)
        cube_axes_actor.GetZAxesGridlinesProperty().SetColor(0.0, 0.0, 0.0)

        self.actor = cube_axes_actor

    def get_actor(self):
        return self.actor


class Axes:
    def __init__(self):

        self.lathe = LATHE

        self.status = STATUS
        self.units = MACHINE_UNITS
        self.axis_mask = self.status.stat.axis_mask

        if self.units == 2:
            self.length = 5.0
        else:
            self.length = 0.5

        transform = vtk.vtkTransform()
        transform.Translate(0.0, 0.0, 0.0)  # Z up

        self.actor = vtk.vtkAxesActor()
        self.actor.SetUserTransform(transform)

        self.actor.AxisLabelsOff()
        self.actor.SetShaftTypeToLine()
        self.actor.SetTipTypeToCone()

        # Lathe modes
        if self.axis_mask == 3:
            self.actor.SetTotalLength(self.length, self.length, 0)
        elif self.axis_mask == 5:
            self.actor.SetTotalLength(self.length, 0, self.length)
        elif self.axis_mask == 6:
            self.actor.SetTotalLength(0, self.length, self.length)
        # Mill mode
        else:
            self.actor.SetTotalLength(self.length, self.length, self.length)

    def get_actor(self):
        return self.actor


class Tool:
    def __init__(self, tool_table):

        self.status = STATUS
        self.units = MACHINE_UNITS
        self.lathe = LATHE
        tool = tool_table[0]

        if self.units == 2:
            self.height = 25.4 * 2.0
        else:
            self.height = 2.0

        if self.lathe is True:

            if tool.id == 0 or tool.id == -1:
                polygonSource = vtk.vtkRegularPolygonSource()
                polygonSource.SetNumberOfSides(64)
                polygonSource.SetRadius(0.035)
                polygonSource.SetCenter(0.0, 0.0, 0.0)

                transform = vtk.vtkTransform()
                transform.RotateWXYZ(90, 1, 0, 0)

                transform_filter = vtk.vtkTransformPolyDataFilter()
                transform_filter.SetTransform(transform)
                transform_filter.SetInputConnection(polygonSource.GetOutputPort())
                transform_filter.Update()

                mapper = vtk.vtkPolyDataMapper()
                mapper.SetInputConnection(transform_filter.GetOutputPort())
            else:
                if tool.orientation == 1 and tool.frontangle == 90 and tool.backangle == 90:

                    # Setup four points
                    points = vtk.vtkPoints()
                    points.InsertNextPoint((-tool.xoffset, 0.0, -tool.zoffset))
                    points.InsertNextPoint((-tool.xoffset + 0.5, 0.0, -tool.zoffset))
                    points.InsertNextPoint((-tool.xoffset + 0.5, 0.0, -tool.zoffset - 0.05))
                    points.InsertNextPoint((-tool.xoffset, 0.0, -tool.zoffset - 0.05))

                    # Create the polygon
                    # Create a quad on the four points
                    quad = vtk.vtkQuad()
                    quad.GetPointIds().SetId(0, 0)
                    quad.GetPointIds().SetId(1, 1)
                    quad.GetPointIds().SetId(2, 2)
                    quad.GetPointIds().SetId(3, 3)

                    # Add the polygon to a list of polygons
                    polygons = vtk.vtkCellArray()
                    polygons.InsertNextCell(quad)

                    # Create a PolyData
                    polygonPolyData = vtk.vtkPolyData()
                    polygonPolyData.SetPoints(points)
                    polygonPolyData.SetPolys(polygons)

                    # Create a mapper and actor
                    mapper = vtk.vtkPolyDataMapper()
                    mapper.SetInputData(polygonPolyData)

                elif tool.orientation == 2 and tool.frontangle == 90 and tool.backangle == 90:

                    # Setup four points
                    points = vtk.vtkPoints()
                    points.InsertNextPoint((-tool.xoffset, 0.0, -tool.zoffset))
                    points.InsertNextPoint((-tool.xoffset, 0.0, -tool.zoffset + 0.05))
                    points.InsertNextPoint((-tool.xoffset + 0.5, 0.0, -tool.zoffset + 0.05))
                    points.InsertNextPoint((-tool.xoffset + 0.5, 0.0, -tool.zoffset))

                    # Create the polygon
                    # Create a quad on the four points
                    quad = vtk.vtkQuad()
                    quad.GetPointIds().SetId(0, 0)
                    quad.GetPointIds().SetId(1, 1)
                    quad.GetPointIds().SetId(2, 2)
                    quad.GetPointIds().SetId(3, 3)

                    # Add the polygon to a list of polygons
                    polygons = vtk.vtkCellArray()
                    polygons.InsertNextCell(quad)

                    # Create a PolyData
                    polygonPolyData = vtk.vtkPolyData()
                    polygonPolyData.SetPoints(points)
                    polygonPolyData.SetPolys(polygons)

                    # Create a mapper and actor
                    mapper = vtk.vtkPolyDataMapper()
                    mapper.SetInputData(polygonPolyData)

                elif tool.orientation == 3 and tool.frontangle == 90 and tool.backangle == 90:

                    # Setup four points
                    points = vtk.vtkPoints()
                    points.InsertNextPoint((-tool.xoffset, 0.0, -tool.zoffset))
                    points.InsertNextPoint((-tool.xoffset, 0.0, -tool.zoffset + 0.05))
                    points.InsertNextPoint((-tool.xoffset - 0.5, 0.0, -tool.zoffset + 0.05))
                    points.InsertNextPoint((-tool.xoffset - 0.5, 0.0, -tool.zoffset))

                    # Create the polygon
                    # Create a quad on the four points
                    quad = vtk.vtkQuad()
                    quad.GetPointIds().SetId(0, 0)
                    quad.GetPointIds().SetId(1, 1)
                    quad.GetPointIds().SetId(2, 2)
                    quad.GetPointIds().SetId(3, 3)

                    # Add the polygon to a list of polygons
                    polygons = vtk.vtkCellArray()
                    polygons.InsertNextCell(quad)

                    # Create a PolyData
                    polygonPolyData = vtk.vtkPolyData()
                    polygonPolyData.SetPoints(points)
                    polygonPolyData.SetPolys(polygons)

                    # Create a mapper and actor
                    mapper = vtk.vtkPolyDataMapper()
                    mapper.SetInputData(polygonPolyData)

                elif tool.orientation == 4 and tool.frontangle == 90 and tool.backangle == 90:

                    # Setup four points
                    points = vtk.vtkPoints()
                    points.InsertNextPoint((-tool.xoffset, 0.0, -tool.zoffset))
                    points.InsertNextPoint((-tool.xoffset, 0.0, -tool.zoffset - 0.05))
                    points.InsertNextPoint((-tool.xoffset - 0.5, 0.0, -tool.zoffset - 0.05))
                    points.InsertNextPoint((-tool.xoffset - 0.5, 0.0, -tool.zoffset))

                    # Create the polygon
                    # Create a quad on the four points
                    quad = vtk.vtkQuad()
                    quad.GetPointIds().SetId(0, 0)
                    quad.GetPointIds().SetId(1, 1)
                    quad.GetPointIds().SetId(2, 2)
                    quad.GetPointIds().SetId(3, 3)

                    # Add the polygon to a list of polygons
                    polygons = vtk.vtkCellArray()
                    polygons.InsertNextCell(quad)

                    # Create a PolyData
                    polygonPolyData = vtk.vtkPolyData()
                    polygonPolyData.SetPoints(points)
                    polygonPolyData.SetPolys(polygons)

                    # Create a mapper and actor
                    mapper = vtk.vtkPolyDataMapper()
                    mapper.SetInputData(polygonPolyData)

                elif tool.orientation == 9:

                    radius = tool.diameter / 2

                    # Setup four points
                    points = vtk.vtkPoints()
                    points.InsertNextPoint((-tool.xoffset + radius, 0.0, -tool.zoffset))
                    points.InsertNextPoint((-tool.xoffset + radius, 0.0, -tool.zoffset + 1.0))
                    points.InsertNextPoint((-tool.xoffset - radius, 0.0, -tool.zoffset + 1.0))
                    points.InsertNextPoint((-tool.xoffset - radius, 0.0, -tool.zoffset))

                    # Create the polygon
                    # Create a quad on the four points
                    quad = vtk.vtkQuad()
                    quad.GetPointIds().SetId(0, 0)
                    quad.GetPointIds().SetId(1, 1)
                    quad.GetPointIds().SetId(2, 2)
                    quad.GetPointIds().SetId(3, 3)

                    # Add the polygon to a list of polygons
                    polygons = vtk.vtkCellArray()
                    polygons.InsertNextCell(quad)

                    # Create a PolyData
                    polygonPolyData = vtk.vtkPolyData()
                    polygonPolyData.SetPoints(points)
                    polygonPolyData.SetPolys(polygons)

                    # Create a mapper and actor
                    mapper = vtk.vtkPolyDataMapper()
                    mapper.SetInputData(polygonPolyData)
                else:
                    positive = 1
                    negative = -1

                    if tool.orientation == 1:
                        fa_x_pol = negative
                        fa_z_pol = negative

                        ba_x_pol = negative
                        ba_z_pol = negative

                    elif tool.orientation == 2:
                        fa_x_pol = negative
                        fa_z_pol = positive

                        ba_x_pol = negative
                        ba_z_pol = positive

                    elif tool.orientation == 3:
                        fa_x_pol = positive
                        fa_z_pol = positive

                        ba_x_pol = positive
                        ba_z_pol = positive

                    elif tool.orientation == 4:
                        fa_x_pol = positive
                        fa_z_pol = negative

                        ba_x_pol = positive
                        ba_z_pol = negative

                    elif tool.orientation == 5:
                        fa_x_pol = positive
                        fa_z_pol = negative

                        ba_x_pol = negative
                        ba_z_pol = positive

                    elif tool.orientation == 6:
                        fa_x_pol = negative
                        fa_z_pol = positive

                        ba_x_pol = negative
                        ba_z_pol = negative

                    elif tool.orientation == 7:
                        fa_x_pol = positive
                        fa_z_pol = positive

                        ba_x_pol = negative
                        ba_z_pol = positive

                    elif tool.orientation == 8:
                        fa_x_pol = positive
                        fa_z_pol = positive

                        ba_x_pol = positive
                        ba_z_pol = negative
                    else:
                        fa_x_pol = 0.0
                        fa_z_pol = 0.0

                        ba_x_pol = 0.0
                        ba_z_pol = 0.0

                    A = radians(float(tool.frontangle))
                    B = radians(float(tool.backangle))
                    C = 0.35

                    p1_x = abs(C * sin(A))
                    p1_z = abs(C * cos(A))

                    p2_x = abs(C * sin(B))
                    p2_z = abs(C * cos(B))

                    p1_x_pos = p1_x * fa_x_pol
                    p1_z_pos = p1_z * fa_z_pol

                    p2_x_pos = p2_x * ba_x_pol
                    p2_z_pos = p2_z * ba_z_pol

                    LOG.debug("Drawing Lathe tool id {}".format(tool.id))

                    LOG.debug(
                        "FrontAngle {} Point P1 X = {} P1 Z = {}".format(float(tool.frontangle), p1_x_pos, p1_z_pos))
                    LOG.debug(
                        "BackAngle {} Point P2 X = {} P2 Z = {}".format(float(tool.backangle), p2_x_pos, p2_z_pos))

                    # Setup three points
                    points = vtk.vtkPoints()
                    points.InsertNextPoint((tool.xoffset, 0.0, -tool.zoffset))
                    points.InsertNextPoint((tool.xoffset + p1_x_pos, 0.0, p1_z_pos - tool.zoffset))
                    points.InsertNextPoint((tool.xoffset + p2_x_pos, 0.0, p2_z_pos - tool.zoffset))

                    # Create the polygon
                    polygon = vtk.vtkPolygon()
                    polygon.GetPointIds().SetNumberOfIds(3)  # make a quad
                    polygon.GetPointIds().SetId(0, 0)
                    polygon.GetPointIds().SetId(1, 1)
                    polygon.GetPointIds().SetId(2, 2)

                    # Add the polygon to a list of polygons
                    polygons = vtk.vtkCellArray()
                    polygons.InsertNextCell(polygon)

                    # Create a PolyData
                    polygon_poly_data = vtk.vtkPolyData()
                    polygon_poly_data.SetPoints(points)
                    polygon_poly_data.SetPolys(polygons)

                    transform = vtk.vtkTransform()
                    transform.RotateWXYZ(180, 0, 0, 1)

                    transform_filter = vtk.vtkTransformPolyDataFilter()
                    transform_filter.SetTransform(transform)
                    transform_filter.SetInputData(polygon_poly_data)
                    transform_filter.Update()

                    # Create a mapper
                    mapper = vtk.vtkPolyDataMapper()
                    mapper.SetInputConnection(transform_filter.GetOutputPort())

        else:
            if tool.id == 0 or tool.diameter < .05:
                transform = vtk.vtkTransform()

                source = vtk.vtkConeSource()
                source.SetHeight(self.height / 2)
                source.SetCenter(-self.height / 4 - tool.zoffset, -tool.yoffset, -tool.xoffset)
                source.SetRadius(self.height / 4)
                source.SetResolution(64)
                transform.RotateWXYZ(90, 0, 1, 0)
                transform_filter = vtk.vtkTransformPolyDataFilter()
                transform_filter.SetTransform(transform)
                transform_filter.SetInputConnection(source.GetOutputPort())
                transform_filter.Update()

                # Create a mapper
                mapper = vtk.vtkPolyDataMapper()
                mapper.SetInputConnection(transform_filter.GetOutputPort())
            else:
                transform = vtk.vtkTransform()

                source = vtk.vtkCylinderSource()
                source.SetHeight(self.height / 2)
                source.SetCenter(-tool.xoffset, self.height / 4 - tool.zoffset, tool.yoffset)
                source.SetRadius(tool.diameter / 2)
                source.SetResolution(64)
                transform.RotateWXYZ(90, 1, 0, 0)

                transform_filter = vtk.vtkTransformPolyDataFilter()
                transform_filter.SetTransform(transform)
                transform_filter.SetInputConnection(source.GetOutputPort())
                transform_filter.Update()

                # Create a mapper
                mapper = vtk.vtkPolyDataMapper()
                mapper.SetInputConnection(transform_filter.GetOutputPort())

        # Create an actor
        self.actor = vtk.vtkActor()
        self.actor.SetMapper(mapper)

    def get_actor(self):
        return self.actor


class CoordinateWidget:
    def __init__(self, interactor):
        colors = vtk.vtkNamedColors()

        axes = vtk.vtkAxesActor()

        widget = vtk.vtkOrientationMarkerWidget()
        rgba = [0] * 4
        colors.GetColor("Carrot", rgba)
        widget.SetOutlineColor(rgba[0], rgba[1], rgba[2])
        widget.SetOrientationMarker(axes)
        widget.SetInteractor(interactor)
        widget.SetViewport(0.0, 0.0, 0.4, 0.4)
        widget.SetEnabled(1)
        widget.InteractiveOn()<|MERGE_RESOLUTION|>--- conflicted
+++ resolved
@@ -474,12 +474,9 @@
         connectSetting('backplot.show-machine-bounds', self.showMachineBounds)
         connectSetting('backplot.show-machine-labels', self.showMachineLabels)
         connectSetting('backplot.show-machine-ticks', self.showMachineTicks)
-<<<<<<< HEAD
         connectSetting('backplot.perspective-view', self.viewPerspective)
         connectSetting('backplot.view', self.setView)
-=======
         connectSetting('backplot.multitool-colors', self.showMachineTicks)
->>>>>>> 9adaa272
 
     # Handle the mouse button events.
     def button_event(self, obj, event):
