#!/usr/bin/env python
# coding: utf-8

import os
import sys

from qtpy import uic
from qtpy.QtGui import QKeySequence
from qtpy.QtCore import Qt, Slot, QTimer
from qtpy.QtWidgets import QMainWindow, QApplication, QAction, QMessageBox, \
    QMenu, QMenuBar, QLineEdit, QShortcut

import qtpyvcp
from qtpyvcp import actions
from qtpyvcp.utilities import logger
from qtpyvcp.core import Prefs, Info
from qtpyvcp.plugins import getPlugin
from qtpyvcp.widgets.dialogs import showDialog
from qtpyvcp.vcp_launcher import _initialize_object_from_dict

LOG = logger.getLogger(__name__)
PREFS = Prefs()
INFO = Info()


class VCPMainWindow(QMainWindow):

    def __init__(self, parent=None, opts=None, ui_file=None, stylesheet=None,
                 position=None, size=None, confirm_exit=True, title=None, menu='default'):

        super(VCPMainWindow, self).__init__(parent)

        if opts is None:
            opts = qtpyvcp.OPTIONS

        self.setWindowTitle(title)

        self.app = QApplication.instance()
        self.status = getPlugin('status')

        self.confirm_exit = confirm_exit if opts.confirm_exit is None else opts.confirm_exit

        # Load the UI file AFTER defining variables, otherwise the values
        # set in QtDesigner get overridden by the default values
        if ui_file is not None:
            self.loadUi(ui_file)
            self.initUi()

        if menu is not None:
            try:
                # delete any preexisting menuBar added in QtDesigner
                # because it shadows the QMainWindow.menuBar() method
                del self.menuBar
            except AttributeError:
                pass

            if menu == 'default':
                menu = qtpyvcp.CONFIG.get('default_menubar', [])

            self.setMenuBar(self.buildMenuBar(menu))

        if title is not None:
            self.setWindowTitle(title)

        if stylesheet is not None:
            self.loadStylesheet(stylesheet)

        if opts.maximize:
            QTimer.singleShot(0, self.showMaximized)

        if opts.fullscreen:
            QTimer.singleShot(0, self.showFullScreen)

        if opts.hide_menu_bar:
            self.menuBar().hide()

<<<<<<< HEAD
        size = opts.size or size
        if size:
=======
        if opts.size or size:
>>>>>>> 71c3997b
            try:
                width, height = size.lower().split('x')
                self.resize(int(width), int(height))
            except:
                LOG.exception('Error parsing --size argument: %s', size)

<<<<<<< HEAD
        pos = opts.position or position
        if pos:
=======
        if opts.position or position:
>>>>>>> 71c3997b
            try:
                xpos, ypos = pos.lower().split('x')
                self.move(int(xpos), int(ypos))
            except:
                LOG.exception('Error parsing --position argument: %s', pos)

        QShortcut(QKeySequence("F11"), self, self.toggleFullscreen)
        self.app.focusChanged.connect(self.focusChangedEvent)

    def loadUi(self, ui_file):
        """Loads a window layout from a QtDesigner .ui file.

        Args:
            ui_file (str) : Path to a .ui file to load.
        """
        # TODO: Check for compiled *_ui.py files and load from that if exists
        uic.loadUi(ui_file, self)

    def loadStylesheet(self, stylesheet):
        """Loads a QSS stylesheet containing styles to be applied
        to specific Qt and/or QtPyVCP widget classes.

        Args:
            stylesheet (str) : Path to a .qss stylesheet
        """
        LOG.info("Loading QSS stylesheet file: yellow<{}>".format(stylesheet))
        with open(stylesheet, 'r') as fh:
            self.setStyleSheet(fh.read())

    def getMenuAction(self, menu_action, title='notitle', action_name='noaction'):
        # ToDo: Clean this up, it is very hacky
        env = {'app': QApplication.instance(),
               'win': self,
               'action': actions,
               }

        if action_name is not None:
            try:
                mod, action = action_name.split('.', 1)
                method = getattr(env.get(mod, self), action)
                menu_action.triggered.connect(method)
                return
            except:
                pass

            try:
                actions.bindWidget(menu_action, action_name)
                return
            except actions.InvalidAction:
                LOG.exception('Error binding menu action %s', action_name)

        msg = "The <b>{}</b> action specified for the " \
              "<b>{}</b> menu item could not be triggered. " \
              "Check the YAML config file for errors." \
              .format(action_name or '', title.replace('&', ''))
        menu_action.triggered.connect(lambda: QMessageBox.critical(self, "Menu Action Error!", msg))

    def buildMenuBar(self, menus):
        """Recursively build menu bar.

        Args:
            menus (list) : List of dicts and lists containing the
                items to add to the menu.

        Returns:
            QMenuBar
        """

        def recursiveAddItems(menu, items):

            for item in items:

                if item == 'separator':
                    menu.addSeparator()
                    continue

                if not isinstance(item, dict):
                    LOG.warn("Skipping unrecognized menu item: %s", item)
                    continue

                title = item.get('title') or ''
                items = item.get('items')
                provider = item.get('provider')

                if items is not None:
                    new_menu = QMenu(parent=self, title=title)
                    recursiveAddItems(new_menu, items)
                    menu.addMenu(new_menu)

                elif provider is not None:
                    new_menu = _initialize_object_from_dict(item, parent=menu)
                    new_menu.setTitle(title)
                    menu.addMenu(new_menu)

                else:
                    act = QAction(parent=self, text=title)
                    self.getMenuAction(act, title, item.get('action'))
                    act.setShortcut(item.get('shortcut', ''))
                    menu.addAction(act)

        menu_bar = QMenuBar(self)
        recursiveAddItems(menu_bar, menus)
        return menu_bar

    def initUi(self):
        self.loadSplashGcode()
        self.initHomingMenu()

    @Slot()
    def toggleFullscreen(self):
        if self.isFullScreen():
            self.showNormal()
        else:
            self.showFullScreen()

    def closeEvent(self, event):
        """Catch close event and show confirmation dialog."""
        if os.getenv('DESIGNER', False):
            self.close()

        elif self.confirm_exit:
            quit_msg = "Are you sure you want to exit LinuxCNC?"
            reply = QMessageBox.question(self, 'Exit LinuxCNC?',
                                         quit_msg, QMessageBox.Yes, QMessageBox.No)
            if reply == QMessageBox.Yes:
                QApplication.instance().quit()
            else:
                event.ignore()
        else:
            self.app.quit()

    def keyPressEvent(self, event):
        # super(VCPMainWindow, self).keyPressEvent(event)
        if event.isAutoRepeat():
            return

        if event.key() == Qt.Key_Up:
            actions.machine.jog.axis('Y', 1)
        elif event.key() == Qt.Key_Down:
            actions.machine.jog.axis('Y', -1)
        elif event.key() == Qt.Key_Left:
            actions.machine.jog.axis('X', -1)
        elif event.key() == Qt.Key_Right:
            actions.machine.jog.axis('X', 1)
        elif event.key() == Qt.Key_PageUp:
            actions.machine.jog.axis('Z', 1)
        elif event.key() == Qt.Key_PageDown:
            actions.machine.jog.axis('Z', -1)
        else:
            print 'Unhandled key press event'

    def keyReleaseEvent(self, event):
        if event.isAutoRepeat():
            return

        if event.key() == Qt.Key_Up:
            actions.machine.jog.axis('Y', 0)
        elif event.key() == Qt.Key_Down:
            actions.machine.jog.axis('Y', 0)
        elif event.key() == Qt.Key_Left:
            actions.machine.jog.axis('X', 0)
        elif event.key() == Qt.Key_Right:
            actions.machine.jog.axis('X', 0)
        elif event.key() == Qt.Key_PageUp:
            actions.machine.jog.axis('Z', 0)
        elif event.key() == Qt.Key_PageDown:
            actions.machine.jog.axis('Z', 0)
        else:
            print 'Unhandled key release event'

    def mousePressEvent(self, event):
        print 'Button press'
        focused_widget = self.focusWidget()
        if focused_widget is not None:
            focused_widget.clearFocus()

    def focusChangedEvent(self, old_w, new_w):
        if issubclass(new_w.__class__, QLineEdit):
            print "QLineEdit got focus: ", new_w

# ==============================================================================
#  menu action slots
# ==============================================================================

    @Slot()
    def openFile(self):
        showDialog('open_file')

    def showDialog(self, dialog_name):
        showDialog(dialog_name)

# ==============================================================================
# menu functions
# ==============================================================================

    def initHomingMenu(self):
        if hasattr(self, 'menuHoming'):

            # remove any actions that were added in QtDesigner
            for menu_action in self.menuHoming.actions():
                self.menuHoming.removeAction(menu_action)

            # Register the submenu with the action (so it will be disabled
            # if the actions are not valid), but don't connect it to method
            # home_action = action.Home(widget=self.menuHoming, method=None)
            # FIXME:
            # home_action = actions.bindWidget(self.menuHoming, 'machine.home.all.ok')

            menu_action = QAction(self)
            menu_action.setText("Home &All")
            actions.bindWidget(menu_action, 'machine.home.all')
            self.menuHoming.addAction(menu_action)

            # add homing actions for each axis
            for aletter in INFO.AXIS_LETTER_LIST:
                menu_action = QAction(self)
                menu_action.setText("Home &{}".format(aletter.upper()))
                actions.bindWidget(menu_action, 'machine.home.axis:{}'.format(aletter))
                self.menuHoming.addAction(menu_action)

# ==============================================================================
# helper functions
# ==============================================================================

    def loadSplashGcode(self):
        # Load backplot splash code
        splash_code = INFO.getOpenFile()
        print splash_code
        if splash_code is not None and os.path.isfile(splash_code):
            # Load after startup to not cause hang and 'Can't set mode while machine is running' error
            QTimer.singleShot(200, lambda: actions.program.load(splash_code, add_to_recents=False))


if __name__ == '__main__':
    app = QApplication(sys.argv)
    ex = App()
    sys.exit(app.exec_())<|MERGE_RESOLUTION|>--- conflicted
+++ resolved
@@ -74,24 +74,16 @@
         if opts.hide_menu_bar:
             self.menuBar().hide()
 
-<<<<<<< HEAD
         size = opts.size or size
         if size:
-=======
-        if opts.size or size:
->>>>>>> 71c3997b
             try:
                 width, height = size.lower().split('x')
                 self.resize(int(width), int(height))
             except:
                 LOG.exception('Error parsing --size argument: %s', size)
 
-<<<<<<< HEAD
         pos = opts.position or position
         if pos:
-=======
-        if opts.position or position:
->>>>>>> 71c3997b
             try:
                 xpos, ypos = pos.lower().split('x')
                 self.move(int(xpos), int(ypos))
