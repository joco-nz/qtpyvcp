--- conflicted
+++ resolved
@@ -51,11 +51,7 @@
         cmd = str(self.text()).strip()
         issue_mdi(cmd)
         self.setText('')
-<<<<<<< HEAD
-        STATUS.mdi_history_add(cmd, self._mdi_history_size)
-=======
         STATUS.mdi_history.setValue(cmd)
->>>>>>> 55cd22b2
 
     def keyPressEvent(self, event):
         if event.key() == Qt.Key_Up or event.key() == Qt.Key_Down:
@@ -68,13 +64,9 @@
         self.completer().complete()
 
     def initialize(self):
-<<<<<<< HEAD
-        pass
-=======
         history = STATUS.mdi_history.value
         self.model.setStringList(history)
         STATUS.mdi_history.notify(self.model.setStringList)
->>>>>>> 55cd22b2
 
     def terminate(self):
         pass