--- conflicted
+++ resolved
@@ -13,82 +13,6 @@
   <property name="windowTitle">
    <string>Form</string>
   </property>
-<<<<<<< HEAD
-  <property name="promptAtExit" stdset="0">
-   <bool>false</bool>
-  </property>
-  <widget class="QWidget" name="centralwidget">
-   <widget class="QSlider" name="horizontalSlider">
-    <property name="geometry">
-     <rect>
-      <x>110</x>
-      <y>50</y>
-      <width>281</width>
-      <height>16</height>
-     </rect>
-    </property>
-    <property name="maximum">
-     <number>120</number>
-    </property>
-    <property name="value">
-     <number>110</number>
-    </property>
-    <property name="orientation">
-     <enum>Qt::Horizontal</enum>
-    </property>
-   </widget>
-   <widget class="QWidget" name="widget" native="true">
-    <property name="geometry">
-     <rect>
-      <x>110</x>
-      <y>70</y>
-      <width>281</width>
-      <height>31</height>
-     </rect>
-    </property>
-    <property name="styleSheet">
-     <string notr="true">QWidget{
-border-style: solid;
-border-color: grey;
-border-width: 1px;
-border-radius: 4px;
-}</string>
-    </property>
-    <layout class="QHBoxLayout" name="horizontalLayout" stretch="0">
-     <property name="spacing">
-      <number>1</number>
-     </property>
-     <property name="leftMargin">
-      <number>1</number>
-     </property>
-     <property name="topMargin">
-      <number>1</number>
-     </property>
-     <property name="rightMargin">
-      <number>1</number>
-     </property>
-     <property name="bottomMargin">
-      <number>1</number>
-     </property>
-     <item>
-      <widget class="LoadMeter" name="loadmeter">
-       <property name="sizePolicy">
-        <sizepolicy hsizetype="Expanding" vsizetype="Expanding">
-         <horstretch>0</horstretch>
-         <verstretch>0</verstretch>
-        </sizepolicy>
-       </property>
-       <property name="maximum">
-        <number>120</number>
-       </property>
-       <property name="value">
-        <number>110</number>
-       </property>
-      </widget>
-     </item>
-    </layout>
-   </widget>
-=======
   <widget class="QWidget" name="centralwidget">
    <property name="maximumSize">
     <size>
@@ -97,7 +21,6 @@
     </size>
    </property>
    <layout class="QVBoxLayout" name="verticalLayout"/>
->>>>>>> af7871ac
   </widget>
   <widget class="QMenuBar" name="menuBar">
    <property name="geometry">
@@ -105,7 +28,7 @@
      <x>0</x>
      <y>0</y>
      <width>532</width>
-     <height>25</height>
+     <height>20</height>
     </rect>
    </property>
    <widget class="QMenu" name="menuFile">
@@ -159,29 +82,7 @@
    <header>QtPyVCP.widgets.form_widgets.main_window</header>
    <container>1</container>
   </customwidget>
-  <customwidget>
-   <class>LoadMeter</class>
-   <extends>QProgressBar</extends>
-   <header>QtPyVCP.widgets.display_widgets.load_meter</header>
-  </customwidget>
  </customwidgets>
  <resources/>
- <connections>
-  <connection>
-   <sender>horizontalSlider</sender>
-   <signal>sliderMoved(int)</signal>
-   <receiver>loadmeter</receiver>
-   <slot>setValue(int)</slot>
-   <hints>
-    <hint type="sourcelabel">
-     <x>215</x>
-     <y>77</y>
-    </hint>
-    <hint type="destinationlabel">
-     <x>225</x>
-     <y>139</y>
-    </hint>
-   </hints>
-  </connection>
- </connections>
+ <connections/>
 </ui>