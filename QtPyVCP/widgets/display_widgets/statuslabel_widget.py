--- conflicted
+++ resolved
@@ -81,11 +81,7 @@
         'tooltip': 'Current Spindle Speed'
         },
     16: {'name': 'linear_units',
-<<<<<<< HEAD
-        'format': '{0}',
-=======
         'format': None,
->>>>>>> de7037f9
         'tooltip': 'Machine Unit System',
         },
     }
