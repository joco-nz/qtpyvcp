--- conflicted
+++ resolved
@@ -46,29 +46,16 @@
             y = (self.height() - self._diameter) / 2
 
         gradient = QRadialGradient(x + self._diameter / 2, y + self._diameter / 2,
-<<<<<<< HEAD
-                                   self._diameter * 0.3, self._diameter * 0, self._diameter * 0)
-        gradient.setColorAt(0, Qt.white)
-
-        # ensure the border/halo is same color as gradient
-        pen_color = self._color;
-=======
                                    self._diameter * 0.3, self._diameter * 0.1, self._diameter * 0.1)
         gradient.setColorAt(0, Qt.white)
 
         # ensure the border/halo is same color as gradient
->>>>>>> af7871ac
         if self._state:
             pen_color = self._color;
             gradient.setColorAt(0.7, self._color)
         else:
-<<<<<<< HEAD
-            # cut to black @ 75% for darker effect
-            gradient.setColorAt(.70, Qt.black)
-=======
             # cut to black @ 70% for darker effect
             gradient.setColorAt(.7, Qt.black)
->>>>>>> af7871ac
             pen_color = Qt.black
 
         painter.begin(self)
@@ -166,11 +153,7 @@
 
     app = QApplication(sys.argv)
     led = LEDWidget()
-<<<<<<< HEAD
-    led.setState(False)
-=======
     # led.setState(False)
->>>>>>> af7871ac
     led.setColor(QColor('green'))
     led.setDiameter(16)
     led.show()
