#!/usr/bin/env python
# coding: utf-8

#   Copyright (c) 2018 Kurt Jacobson
#      <kurtcjacobson@gmail.com>
#
#   This file is part of QtPyVCP.
#
#   QtPyVCP is free software: you can redistribute it and/or modify
#   it under the terms of the GNU General Public License as published by
#   the Free Software Foundation, either version 2 of the License, or
#   (at your option) any later version.
#
#   QtPyVCP is distributed in the hope that it will be useful,
#   but WITHOUT ANY WARRANTY; without even the implied warranty of
#   MERCHANTABILITY or FITNESS FOR A PARTICULAR PURPOSE.  See the
#   GNU General Public License for more details.
#
#   You should have received a copy of the GNU General Public License
#   along with QtPyVCP.  If not, see <http://www.gnu.org/licenses/>.


import os
import sys
import time

from PyQt5 import uic
from PyQt5.QtGui import QIcon, QKeySequence
from PyQt5.QtCore import Qt, pyqtSlot, pyqtProperty, QTimer
from PyQt5.QtWidgets import (QMainWindow, QApplication, QWidget, QPushButton,
    QAction, QMessageBox, QFileDialog, QMenu, QLineEdit, QShortcut, qApp)

from QtPyVCP.utilities import logger
LOG = logger.getLogger(__name__)

<<<<<<< HEAD
from QtPyVCP.widgets.dialogs.open_file_dialog import OpenFileDialog
=======
from QtPyVCP.core import Status, Prefs, Info
STATUS = Status()
PREFS = Prefs()
INFO = Info()

from QtPyVCP.utilities import action
from QtPyVCP import actions

from QtPyVCP.widgets.dialogs.open_file_dialog import OpenFileDialog

>>>>>>> 635e9b93

class VCPMainWindow(QMainWindow):

    def __init__(self, opts, ui_file=None):
        super(VCPMainWindow, self).__init__(parent=None)

        self.app = QApplication.instance()

        # QtDesigner settable vars
        self.prompt_at_exit = True

        # Variables
        self.recent_file_actions = []
        self.log_file_path = ''
        self.actions = []
        self.open_file_dialog = OpenFileDialog(self)

        # Load the UI file AFTER defining variables, otherwise the values
        # set in QtDesigner get overridden by the default values
        if ui_file is not None:
            self.loadUi(ui_file)
            self.initUi()

        if opts.maximize:
            QTimer.singleShot(0, self.showMaximized)

        if opts.fullscreen:
            QTimer.singleShot(0, self.showFullScreen)

        # QShortcut(QKeySequence("t"), self, self.test)
        self.app.focusChanged.connect(self.focusChangedEvent)

    def loadUi(self, ui_file):
        """
        Loads a window layout from a QtDesigner .ui file.

        Parameters
        ----------
        ui_file : str
            Path to the .ui file to load.
        """
        # TODO: Check for compiled *_ui.py files and load from that if exists
        uic.loadUi(ui_file, self)

    def loadStylesheet(self, stylesheet):
        self.app.loadStylesheet(stylesheet)

    def initUi(self):
<<<<<<< HEAD
        """
        Initializes the the menu actions, splash screen etc.
        """
        print "Initializing UI"
        self.app.status.init_ui.emit()

        from QtPyVCP.utilities import action
=======
>>>>>>> 635e9b93
        self.loadSplashGcode()
        self.initRecentFileMenu()
        self.initHomingMenu()

        s = time.time()

        menus = self.findChildren(QMenu)
        for menu in menus:
            menu_actions = menu.actions()
            for menu_action in menu_actions:
                if menu_action.isSeparator():
                    continue
                action_name = menu_action.property('actionName')
                if action_name:
                    actions.bindWidget(menu_action, action_name)

        print "action time ", time.time() - s

    def closeEvent(self, event):
        """Catch close event and show confirmation dialog if set to"""
        if self.prompt_at_exit:
            quit_msg = "Are you sure you want to exit LinuxCNC?"
            reply = QMessageBox.question(self, 'Exit LinuxCNC?',
                             quit_msg, QMessageBox.Yes, QMessageBox.No)
            if reply == QMessageBox.Yes:
                event.accept()
            else:
                event.ignore()
        else:
            event.accept()

    def keyPressEvent(self, event):
        # super(VCPMainWindow, self).keyPressEvent(event)
        if event.isAutoRepeat():
            return

        if event.key() == Qt.Key_Up:
            actions.machine.jog.axis('Y', 1)
        elif event.key() == Qt.Key_Down:
            actions.machine.jog.axis('Y', -1)
        elif event.key() == Qt.Key_Left:
            actions.machine.jog.axis('X', -1)
        elif event.key() == Qt.Key_Right:
            actions.machine.jog.axis('X', 1)
        elif event.key() == Qt.Key_PageUp:
            actions.machine.jog.axis('Z', 1)
        elif event.key() == Qt.Key_PageDown:
            actions.machine.jog.axis('Z', -1)
        else:
            print 'Unhandled key press event'

    def keyReleaseEvent(self, event):
        if event.isAutoRepeat():
            return

        if event.key() == Qt.Key_Up:
            actions.machine.jog.axis('Y', 0)
        elif event.key() == Qt.Key_Down:
            actions.machine.jog.axis('Y', 0)
        elif event.key() == Qt.Key_Left:
            actions.machine.jog.axis('X', 0)
        elif event.key() == Qt.Key_Right:
            actions.machine.jog.axis('X', 0)
        elif event.key() == Qt.Key_PageUp:
            actions.machine.jog.axis('Z', 0)
        elif event.key() == Qt.Key_PageDown:
            actions.machine.jog.axis('Z', 0)
        else:
            print 'Unhandled key release event'

    def mousePressEvent(self, event):
        print 'Button press'
        focused_widget = self.focusWidget()
        if focused_widget is not None:
            focused_widget.clearFocus()

    def focusChangedEvent(self, old_w, new_w):
        if issubclass(new_w.__class__, QLineEdit):
            print "QLineEdit got focus: ", new_w

#==============================================================================
#  menu action slots
#==============================================================================

    #==========================================================================
    # File menu
<<<<<<< HEAD
    #==========================================================================

=======
>>>>>>> 635e9b93
    @pyqtSlot()
    def on_actionOpen_triggered(self):
        self.open_file_dialog.show()

    @pyqtSlot()
    def on_actionExit_triggered(self):
        self.close()

<<<<<<< HEAD
    #==========================================================================
    # Machine menu
    #==========================================================================

    @pyqtSlot()
    def on_actionToggle_E_stop_triggered(self):
        self.app.action.toggleEmergencyStop()

    @pyqtSlot()
    def on_actionToggle_Power_triggered(self):
        self.app.action.toggleMachinePower()

    @pyqtSlot()
    def on_actionRun_Program_triggered(self):
        self.app.action.runProgram()

    @pyqtSlot()
    def on_actionHome_All_triggered(self):
        self.app.action.homeJoint(-1)

    @pyqtSlot()
    def on_actionHome_X_triggered(self):
        self.app.action.homeJoint(1)

    @pyqtSlot(bool)
    def on_actionReport_Actual_Position_toggled(self, report_actual):
        self.app.status.setReportActualPosition(report_actual)

    #==========================================================================
    # View menu
    #==========================================================================

    @pyqtSlot()
    def on_actionFullscreen_triggered(self):
        if self.isFullScreen():
            self.showNormal()
        else:
            self.showFullScreen()

=======
>>>>>>> 635e9b93
#==============================================================================
# menu functions
#==============================================================================

    def initRecentFileMenu(self):
        if hasattr(self, 'menuRecentFiles'):

            # remove any actions that were added in QtDesigner
            for action in self.menuRecentFiles.actions():
                self.menuRecentFiles.removeAction(action)

            # add new actions
            for i in range(self.app.status.max_recent_files):
                action = QAction(self, visible=False,
<<<<<<< HEAD
                                 triggered=(lambda:self.app.action.loadProgram(self.sender().data())))
=======
                                 triggered=(lambda: action.program.load(self.sender().data())))
>>>>>>> 635e9b93
                self.recent_file_actions.append(action)
                self.menuRecentFiles.addAction(action)

            self.updateRecentFilesMenu(self.app.status.recent_files)
            self.app.status.recent_files_changed.connect(self.updateRecentFilesMenu)

    def updateRecentFilesMenu(self, recent_files):
        for i, fname in enumerate(recent_files):
            fname = fname.encode('utf-8')
            text = "&{} {}".format(i + 1, os.path.split(fname)[1])
            action = self.recent_file_actions[i]
            action.setText(text)
            action.setData(fname)
            action.setVisible(True)

    def initHomingMenu(self):
        if hasattr(self, 'menuHoming'):

            # remove any actions that were added in QtDesigner
            for menu_action in self.menuHoming.actions():
                self.menuHoming.removeAction(menu_action)

            # Register the submenu with the action (so it will be disabled
            # if the actions are not valid), but don't connect it to method
            home_action = action.Home(widget=self.menuHoming, method=None)

            menu_action = QAction(self)
            menu_action.setText("Home &All")
            actions.bindWidget(menu_action, 'machine.home.all')
            self.menuHoming.addAction(menu_action)

            # add homing actions for each axis
            for aletter in self.app.info.AXIS_LETTER_LIST:
                menu_action = QAction(self)
                menu_action.setText("Home &{}".format(aletter.upper()))
                actions.bindWidget(menu_action, 'machine.home.axis:{}'.format(aletter))
                self.menuHoming.addAction(menu_action)

#==============================================================================
# helper functions
#==============================================================================

    def loadSplashGcode(self):
        # Load backplot splash code
<<<<<<< HEAD
        if self.app.status.stat.file != '':
            QTimer.singleShot(0, self.app.status.reload_backplot.emit)
        else:
            path = os.path.realpath(os.path.join(__file__, '../../../..', 'sim/example_gcode/qtpyvcp.ngc'))
            splash_code = self.app.info.getOpenFile() or path
            if splash_code is not None:
                # Load after startup to not cause delay
                QTimer.singleShot(0, lambda: self.app.action.loadProgram(splash_code, add_to_recents=False))
=======
        path = os.path.realpath(os.path.join(__file__, '../../../..', 'sim/example_gcode/qtpyvcp.ngc'))
        splash_code = INFO.getOpenFile() or path
        if splash_code is not None:
            # Load after startup to not cause delay
            QTimer.singleShot(0, lambda: action.program.load(splash_code, add_to_recents=False))
>>>>>>> 635e9b93

#==============================================================================
#  QtDesigner property setters/getters
#==============================================================================

    # Whether to show a confirmation prompt when closing the main window
    def getPromptBeforeExit(self):
        return self.prompt_at_exit
    def setPromptBeforeExit(self, value):
        self.prompt_at_exit = value
    promptAtExit = pyqtProperty(bool, getPromptBeforeExit, setPromptBeforeExit)

    # Max number of recent files to display in menu
    def getMaxRecentFiles(self):
        return self.app.status.max_recent_files
    def setMaxRecentFiles(self, number):
        self.app.status.max_recent_files = number
    maxNumRecentFiles = pyqtProperty(int, getMaxRecentFiles, setMaxRecentFiles)


if __name__ == '__main__':
    app = QApplication(sys.argv)
    ex = App()
    sys.exit(app.exec_())<|MERGE_RESOLUTION|>--- conflicted
+++ resolved
@@ -33,9 +33,6 @@
 from QtPyVCP.utilities import logger
 LOG = logger.getLogger(__name__)
 
-<<<<<<< HEAD
-from QtPyVCP.widgets.dialogs.open_file_dialog import OpenFileDialog
-=======
 from QtPyVCP.core import Status, Prefs, Info
 STATUS = Status()
 PREFS = Prefs()
@@ -45,8 +42,6 @@
 from QtPyVCP import actions
 
 from QtPyVCP.widgets.dialogs.open_file_dialog import OpenFileDialog
-
->>>>>>> 635e9b93
 
 class VCPMainWindow(QMainWindow):
 
@@ -95,16 +90,6 @@
         self.app.loadStylesheet(stylesheet)
 
     def initUi(self):
-<<<<<<< HEAD
-        """
-        Initializes the the menu actions, splash screen etc.
-        """
-        print "Initializing UI"
-        self.app.status.init_ui.emit()
-
-        from QtPyVCP.utilities import action
-=======
->>>>>>> 635e9b93
         self.loadSplashGcode()
         self.initRecentFileMenu()
         self.initHomingMenu()
@@ -191,11 +176,6 @@
 
     #==========================================================================
     # File menu
-<<<<<<< HEAD
-    #==========================================================================
-
-=======
->>>>>>> 635e9b93
     @pyqtSlot()
     def on_actionOpen_triggered(self):
         self.open_file_dialog.show()
@@ -204,48 +184,6 @@
     def on_actionExit_triggered(self):
         self.close()
 
-<<<<<<< HEAD
-    #==========================================================================
-    # Machine menu
-    #==========================================================================
-
-    @pyqtSlot()
-    def on_actionToggle_E_stop_triggered(self):
-        self.app.action.toggleEmergencyStop()
-
-    @pyqtSlot()
-    def on_actionToggle_Power_triggered(self):
-        self.app.action.toggleMachinePower()
-
-    @pyqtSlot()
-    def on_actionRun_Program_triggered(self):
-        self.app.action.runProgram()
-
-    @pyqtSlot()
-    def on_actionHome_All_triggered(self):
-        self.app.action.homeJoint(-1)
-
-    @pyqtSlot()
-    def on_actionHome_X_triggered(self):
-        self.app.action.homeJoint(1)
-
-    @pyqtSlot(bool)
-    def on_actionReport_Actual_Position_toggled(self, report_actual):
-        self.app.status.setReportActualPosition(report_actual)
-
-    #==========================================================================
-    # View menu
-    #==========================================================================
-
-    @pyqtSlot()
-    def on_actionFullscreen_triggered(self):
-        if self.isFullScreen():
-            self.showNormal()
-        else:
-            self.showFullScreen()
-
-=======
->>>>>>> 635e9b93
 #==============================================================================
 # menu functions
 #==============================================================================
@@ -260,11 +198,7 @@
             # add new actions
             for i in range(self.app.status.max_recent_files):
                 action = QAction(self, visible=False,
-<<<<<<< HEAD
-                                 triggered=(lambda:self.app.action.loadProgram(self.sender().data())))
-=======
                                  triggered=(lambda: action.program.load(self.sender().data())))
->>>>>>> 635e9b93
                 self.recent_file_actions.append(action)
                 self.menuRecentFiles.addAction(action)
 
@@ -309,22 +243,11 @@
 
     def loadSplashGcode(self):
         # Load backplot splash code
-<<<<<<< HEAD
-        if self.app.status.stat.file != '':
-            QTimer.singleShot(0, self.app.status.reload_backplot.emit)
-        else:
-            path = os.path.realpath(os.path.join(__file__, '../../../..', 'sim/example_gcode/qtpyvcp.ngc'))
-            splash_code = self.app.info.getOpenFile() or path
-            if splash_code is not None:
-                # Load after startup to not cause delay
-                QTimer.singleShot(0, lambda: self.app.action.loadProgram(splash_code, add_to_recents=False))
-=======
         path = os.path.realpath(os.path.join(__file__, '../../../..', 'sim/example_gcode/qtpyvcp.ngc'))
         splash_code = INFO.getOpenFile() or path
         if splash_code is not None:
             # Load after startup to not cause delay
             QTimer.singleShot(0, lambda: action.program.load(splash_code, add_to_recents=False))
->>>>>>> 635e9b93
 
 #==============================================================================
 #  QtDesigner property setters/getters
