#!/usr/bin/env python

from QtPyVCP.widgets.base_widgets.designer_plugin import _DesignerPlugin

<<<<<<< HEAD
from QtPyVCP.widgets.form_widgets.main_window import VCPMainWindow


=======
from main_window import VCPMainWindow
>>>>>>> 775b5305
class MainWindowPlugin(_DesignerPlugin):
    def pluginClass(self):
        return VCPMainWindow

    def isContainer(self):
        return True

    def group(self):
        return "Use ONLY as a Toplevel!!!"

    def domXml(self):
        return '''<widget class="VCPMainWindow" name="VCP Main Window">
                   <property name="geometry">
                    <rect>
                     <x>0</x>
                     <y>0</y>
                     <width>500</width>
                     <height>300</height>
                    </rect>
                   </property>
                   <widget class="QWidget" name="centralwidget"/>
                  </widget>'''


from QtPyVCP.widgets.form_widgets.probe_widget.probe import SubCaller


class ProbePlugin(_DesignerPlugin):
    def pluginClass(self):
        return SubCaller

    def toolTip(self):
        return "Probe widget"

    def isContainer(self):
        return True<|MERGE_RESOLUTION|>--- conflicted
+++ resolved
@@ -2,13 +2,7 @@
 
 from QtPyVCP.widgets.base_widgets.designer_plugin import _DesignerPlugin
 
-<<<<<<< HEAD
-from QtPyVCP.widgets.form_widgets.main_window import VCPMainWindow
-
-
-=======
 from main_window import VCPMainWindow
->>>>>>> 775b5305
 class MainWindowPlugin(_DesignerPlugin):
     def pluginClass(self):
         return VCPMainWindow
