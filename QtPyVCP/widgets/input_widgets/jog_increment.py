#!/usr/bin/env python

#   Copyright (c) 2018 Kurt Jacobson
#      <kurtcjacobson@gmail.com>
#
#   This file is part of QtPyVCP.
#
#   QtPyVCP is free software: you can redistribute it and/or modify
#   it under the terms of the GNU General Public License as published by
#   the Free Software Foundation, either version 2 of the License, or
#   (at your option) any later version.
#
#   QtPyVCP is distributed in the hope that it will be useful,
#   but WITHOUT ANY WARRANTY; without even the implied warranty of
#   MERCHANTABILITY or FITNESS FOR A PARTICULAR PURPOSE.  See the
#   GNU General Public License for more details.
#
#   You should have received a copy of the GNU General Public License
#   along with QtPyVCP.  If not, see <http://www.gnu.org/licenses/>.

import os

from PyQt5 import uic
from PyQt5.QtCore import Qt, QEvent, pyqtSlot, pyqtProperty
from PyQt5.QtGui import QColor
from PyQt5.QtWidgets import QWidget, QBoxLayout, QSizePolicy
from QtPyVCP.core import Status, Action, Info
from QtPyVCP.widgets.button_widgets.led_button import LEDButton

STATUS = Status()
ACTION = Action()
INFO = Info()

WIDGET_PATH = os.path.dirname(os.path.abspath(__file__))

class JogIncrementWidget(QWidget):

    def __init__(self, parent=None, standalone=False):
        super(JogIncrementWidget, self).__init__(parent)

        self._container = hBox = QBoxLayout(QBoxLayout.LeftToRight, self)
<<<<<<< HEAD

=======
        
>>>>>>> 20ec8771
        hBox.setContentsMargins(0, 0, 0, 0)
        self._ledDiameter = 15
        self._ledColor = QColor('green')
        self._alignment = Qt.AlignTop | Qt.AlignRight
        # This prevents doing unneeded initialization
        # when QtDesginer loads the plugin.
        if parent is None and not standalone:
            return

        increments = INFO.getIncrements()
        for increment in increments:
            button = LEDButton()
            button.setCheckable(True)
            button.setAutoExclusive(True)
            button.setSizePolicy(QSizePolicy.Expanding, QSizePolicy.Expanding)
            button.setMinimumSize(50, 42)

            if increment != 0:
                raw_increment = increment.strip()
                # print '[', raw_increment, ']'
                button.setText(raw_increment)
                button.clicked.connect(self.setJogIncrement)
                hBox.addWidget(button)
        self.placeLed()

    def setJogIncrement(self):
        STATUS.setJogIncrement(self.sender().text())

    def layout_widgets(self, layout):
        return (layout.itemAt(i) for i in range(layout.count()))

    def placeLed(self):
        for w in self.layout_widgets(self._container):
            w.widget().setLedDiameter(self._ledDiameter)
            w.widget().setLedColor(self._ledColor)
            w.widget().setAlignment(self._alignment)

    def getLedDiameter(self):
        return self._ledDiameter

    @pyqtSlot(int)
    def setLedDiameter(self, value):
        self._ledDiameter = value
        self.placeLed()

    def getLedColor(self):
        return self._ledColor

    @pyqtSlot(QColor)
    def setLedColor(self, value):
        self._ledColor = value
        self.placeLed()

    def getAlignment(self):
        return self._alignment

    @pyqtSlot(Qt.Alignment)
    def setAlignment(self, value):
        self._alignment = Qt.Alignment(value)
        self.placeLed()

    def getOrientation(self):
        if self._container.direction() == QBoxLayout.LeftToRight:
            return Qt.Horizontal
        else:
            return Qt.Vertical

    @pyqtSlot(Qt.Orientation)
    def setOrientation(self, value):
        if value == Qt.Horizontal:
            self._container.setDirection(QBoxLayout.LeftToRight)
        else:
            self._container.setDirection(QBoxLayout.TopToBottom)
        self.adjustSize()

    def getLayoutSpacing(self):
        return self._container.spacing()

    @pyqtSlot(int)
    def setLayoutSpacing(self, value):
        self._container.setSpacing(value)

    diameter = pyqtProperty(int, getLedDiameter, setLedDiameter)
    color = pyqtProperty(QColor, getLedColor, setLedColor)
    alignment = pyqtProperty(Qt.Alignment, getAlignment, setAlignment)
    orientation = pyqtProperty(Qt.Orientation, getOrientation, setOrientation)
    layoutSpacing = pyqtProperty(int, getLayoutSpacing, setLayoutSpacing)

if __name__ == "__main__":
    import sys
    from PyQt5.QtWidgets import QApplication
    app = QApplication(sys.argv)
    w = JogIncrementWidget(standalone=True)
    w.show()
    sys.exit(app.exec_())<|MERGE_RESOLUTION|>--- conflicted
+++ resolved
@@ -39,11 +39,7 @@
         super(JogIncrementWidget, self).__init__(parent)
 
         self._container = hBox = QBoxLayout(QBoxLayout.LeftToRight, self)
-<<<<<<< HEAD
-
-=======
         
->>>>>>> 20ec8771
         hBox.setContentsMargins(0, 0, 0, 0)
         self._ledDiameter = 15
         self._ledColor = QColor('green')
